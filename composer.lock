--- conflicted
+++ resolved
@@ -4,67 +4,8 @@
         "Read more about it at https://getcomposer.org/doc/01-basic-usage.md#installing-dependencies",
         "This file is @generated automatically"
     ],
-<<<<<<< HEAD
-    "content-hash": "afda56873edcc37e434f7c2755c58504",
-    "packages": [
-        {
-            "name": "psr/container",
-            "version": "2.0.2",
-            "source": {
-                "type": "git",
-                "url": "https://github.com/php-fig/container.git",
-                "reference": "c71ecc56dfe541dbd90c5360474fbc405f8d5963"
-            },
-            "dist": {
-                "type": "zip",
-                "url": "https://api.github.com/repos/php-fig/container/zipball/c71ecc56dfe541dbd90c5360474fbc405f8d5963",
-                "reference": "c71ecc56dfe541dbd90c5360474fbc405f8d5963",
-                "shasum": ""
-            },
-            "require": {
-                "php": ">=7.4.0"
-            },
-            "type": "library",
-            "extra": {
-                "branch-alias": {
-                    "dev-master": "2.0.x-dev"
-                }
-            },
-            "autoload": {
-                "psr-4": {
-                    "Psr\\Container\\": "src/"
-                }
-            },
-            "notification-url": "https://packagist.org/downloads/",
-            "license": [
-                "MIT"
-            ],
-            "authors": [
-                {
-                    "name": "PHP-FIG",
-                    "homepage": "https://www.php-fig.org/"
-                }
-            ],
-            "description": "Common Container Interface (PHP FIG PSR-11)",
-            "homepage": "https://github.com/php-fig/container",
-            "keywords": [
-                "PSR-11",
-                "container",
-                "container-interface",
-                "container-interop",
-                "psr"
-            ],
-            "support": {
-                "issues": "https://github.com/php-fig/container/issues",
-                "source": "https://github.com/php-fig/container/tree/2.0.2"
-            },
-            "time": "2021-11-05T16:47:00+00:00"
-        }
-    ],
-=======
     "content-hash": "5808eb58e3230392d7836682e15ec981",
     "packages": [],
->>>>>>> ea863eae
     "packages-dev": [
         {
             "name": "doctrine/instantiator",
@@ -805,18 +746,6 @@
         },
         {
             "name": "phpunit/phpunit",
-<<<<<<< HEAD
-            "version": "9.5.25",
-            "source": {
-                "type": "git",
-                "url": "https://github.com/sebastianbergmann/phpunit.git",
-                "reference": "3e6f90ca7e3d02025b1d147bd8d4a89fd4ca8a1d"
-            },
-            "dist": {
-                "type": "zip",
-                "url": "https://api.github.com/repos/sebastianbergmann/phpunit/zipball/3e6f90ca7e3d02025b1d147bd8d4a89fd4ca8a1d",
-                "reference": "3e6f90ca7e3d02025b1d147bd8d4a89fd4ca8a1d",
-=======
             "version": "9.5.24",
             "source": {
                 "type": "git",
@@ -827,7 +756,6 @@
                 "type": "zip",
                 "url": "https://api.github.com/repos/sebastianbergmann/phpunit/zipball/d0aa6097bef9fd42458a9b3c49da32c6ce6129c5",
                 "reference": "d0aa6097bef9fd42458a9b3c49da32c6ce6129c5",
->>>>>>> ea863eae
                 "shasum": ""
             },
             "require": {
@@ -849,18 +777,14 @@
                 "phpunit/php-timer": "^5.0.2",
                 "sebastian/cli-parser": "^1.0.1",
                 "sebastian/code-unit": "^1.0.6",
-                "sebastian/comparator": "^4.0.8",
+                "sebastian/comparator": "^4.0.5",
                 "sebastian/diff": "^4.0.3",
                 "sebastian/environment": "^5.1.3",
-                "sebastian/exporter": "^4.0.5",
+                "sebastian/exporter": "^4.0.3",
                 "sebastian/global-state": "^5.0.1",
                 "sebastian/object-enumerator": "^4.0.3",
                 "sebastian/resource-operations": "^3.0.3",
-<<<<<<< HEAD
-                "sebastian/type": "^3.2",
-=======
                 "sebastian/type": "^3.1",
->>>>>>> ea863eae
                 "sebastian/version": "^3.0.2"
             },
             "suggest": {
@@ -904,11 +828,7 @@
             ],
             "support": {
                 "issues": "https://github.com/sebastianbergmann/phpunit/issues",
-<<<<<<< HEAD
-                "source": "https://github.com/sebastianbergmann/phpunit/tree/9.5.25"
-=======
                 "source": "https://github.com/sebastianbergmann/phpunit/tree/9.5.24"
->>>>>>> ea863eae
             },
             "funding": [
                 {
@@ -918,17 +838,9 @@
                 {
                     "url": "https://github.com/sebastianbergmann",
                     "type": "github"
-                },
-                {
-                    "url": "https://tidelift.com/funding/github/packagist/phpunit/phpunit",
-                    "type": "tidelift"
-                }
-            ],
-<<<<<<< HEAD
-            "time": "2022-09-25T03:44:45+00:00"
-=======
+                }
+            ],
             "time": "2022-08-30T07:42:16+00:00"
->>>>>>> ea863eae
         },
         {
             "name": "sebastian/cli-parser",
@@ -1951,7 +1863,6 @@
     "prefer-stable": false,
     "prefer-lowest": false,
     "platform": {
-        "php": "^7.4 || ^8",
         "ext-mbstring": "*",
         "ext-dom": "*",
         "ext-pdo": "*",
