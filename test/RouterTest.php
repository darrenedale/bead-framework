--- conflicted
+++ resolved
@@ -16,13 +16,9 @@
 use Bead\Contracts\Router as RouterContract;
 use Bead\Router;
 use Bead\Request;
-<<<<<<< HEAD
+use Bead\Testing\XRay;
 
 use function Bead\Helpers\Iterable\accumulate;
-=======
-use Bead\Testing\XRay;
-use function Bead\Traversable\accumulate;
->>>>>>> e89267cd
 
 /**
  * Test case for the Router class.
