<?php

/**
 * @author Darren Edale
 * @version 0.9.2
 */

declare(strict_types=1);

namespace BeadTests;

use Bead\Application;
use Bead\Contracts\Logger;
use Bead\Contracts\Response;
use Bead\Exceptions\ConflictingRouteException;
use Bead\Exceptions\DuplicateRouteParameterNameException;
use Bead\Exceptions\InvalidRouteParameterNameException;
use Bead\Responses\AbstractResponse;
use BeadTests\Framework\TestCase;
use Bead\Exceptions\UnroutableRequestException;
use Bead\Contracts\Router as RouterContract;
use Bead\Router;
use Bead\Request;
use Bead\Testing\XRay;
use Closure;
use InvalidArgumentException;
use Mockery;
use ReflectionProperty;

use function array_unique;
use function Bead\Helpers\Iterable\accumulate;
use function count;
use function implode;
use function in_array;
use function is_string;
use function mt_rand;

/**
 * Test case for the Router class.
 */
class RouterTest extends TestCase
{
    /**
     * @var int The number of times the nullStaticRouteHandler was called during a test.
     *
     * This is useful for asserting that the handler was called when a request was routed.
     */
    private static int $nullStaticRouteHandlerCallCount = 0;

    /**
     * @var int The number of times the nullRouteHandler was called during a test.
     *
     * This is useful for asserting that the handler was called when a request was routed.
     */
    private int $nullRouteHandlerCallCount = 0;

    /**
     * Route handler that does nothing except increment a call counter.
     */
    public static function nullStaticRouteHandler(): void
    {
        ++self::$nullStaticRouteHandlerCallCount;
    }

    /**
     * Route handler that does nothing except increment a call counter.
     */
    public function nullRouteHandler(): void
    {
        ++$this->nullRouteHandlerCallCount;
    }

    /**
     * Make a Request test double with a given pathInfo and HTTP method.
     *
     * @param string $pathInfo The path_info for the request (used in route matching).
     * @param string $method The HTTP method.
     *
     * @return \Bead\Request
     */
    protected static function makeRequest(string $pathInfo, string $method = RouterContract::GetMethod): Request
    {
        return new class ($pathInfo, $method) extends Request
        {
            /** @noinspection PhpMissingParentConstructorInspection we're creating a test double, we don't want to call the parent constructor. */
            public function __construct(string $pathInfo, string $method)
            {
                $this->setPathInfo($pathInfo);
                $this->setMethod($method);
            }
        };
    }

    /**
     * Fetch all the HTTP methods supported by the router.
     * @return array The methods.
     */
    protected static function allHttpMethods(): array
    {
        static $methods = [RouterContract::GetMethod, RouterContract::PostMethod, RouterContract::PutMethod, RouterContract::HeadMethod, RouterContract::DeleteMethod, RouterContract::ConnectMethod, RouterContract::OptionsMethod, RouterContract::PatchMethod,];
        return $methods;
    }

    /**
     * Fetch a random HTTP method supported by the Router.
     * @return string The method.
     */
    protected static function randomHttpMethod(): string
    {
        return self::allHttpMethods()[mt_rand(0, count(self::allHttpMethods()) - 1)];
    }

    /**
     * Generate a random valid handler for a route registration.
     */
    protected function randomValidHandler()
    {
        switch (mt_rand(0, 4)) {
            case 0:
                return [$this, "nullRouteHandler"];

            case 1:
                return [self::class, "nullStaticRouteHandler"];

            case 2:
                return "phpinfo";

            case 3:
            default:
                return function () {
                };
        }
    }

    /**
     * Generate a random route string with between 1 and 5 path components, a random number of which will be parameters.
     *
     * @return string
     */
    protected static function randomRoute(): string
    {
        static $componentNames = ["post", "article", "section", "admin", "edit", "delete", "update", "move", "user", "account", "slice",];
        static $paramNames = ["{id}", "{name}", "{slug}", "{source}", "{destination}", "{code}", "{identifier}", "{item_id}", "{uuid}",];
        $components = mt_rand(1, 5);
        $usedParamNames = [];

        $route = [];

        for ($idx = 0; $idx < $components; ++$idx) {
            if (20 > mt_rand(0, 100)) {
                // ensure we don't generate duplicate parameter names
                do {
                    $paramName = $paramNames[mt_rand(0, count($paramNames) - 1)];
                } while (in_array($paramName, $usedParamNames));

                $route[] = $paramName;
                $usedParamNames[] = $paramName;
            } else {
                $route[] = $componentNames[mt_rand(0, count($componentNames) - 1)];
            }
        }

        return "/" . implode("/", $route);
    }

    /**
     * Data provider for tests for the Router register convenience methods for a single HTTP method.
     *
     * @return array The test data.
     */
    public function dataForTestRegisterSingleMethod(): array
    {
        return [
            "typicalRootStaticMethod" => ["/", [self::class, "nullStaticRouteHandler"],],
            "typicalRootMethod" => ["/", [$this, "nullRouteHandler"],],
            "typicalRootClosure" => ["/", function () {
            },],
            "typicalRootFunctionName" => ["/", "phpinfo",],
            "typicalRootStaticMethodString" => ["/", "self::nullStaticRouteHandler",],
            "invalidRootEmptyArray" => ["/", [], InvalidArgumentException::class,],
            "invalidRootArrayWithSingleFunctionName" => ["/", ["phpinfo"], InvalidArgumentException::class,],
            "extremeRootWithNonExistentStaticMethod" => ["/", ["foo", "bar"],],
            "extremeRootWithNonExistentStaticMethodString" => ["/", "self::fooBar",],
            "extremeRootWithNonExistentFunctionName" => ["/", "foobar",],
        ];
    }

    /**
     * @dataProvider dataForTestRegisterSingleMethod
     */
    public function testRegisterGet(string $route, callable|array|string $handler, ?string $exceptionClass = null): void
    {
        if (isset($exceptionClass)) {
            $this->expectException($exceptionClass);
        }

        $router = new XRay(new Router());
        /** @noinspection PhpUnhandledExceptionInspection Should only throw expected test exception. */
        $router->registerGet($route, $handler);
        self::assertSame($route, $router->matchedRoute(self::makeRequest($route)));
    }

    /**
     * @dataProvider dataForTestRegisterSingleMethod
     */
    public function testRegisterPost(string $route, callable|array|string $handler, ?string $exceptionClass = null): void
    {
        if (isset($exceptionClass)) {
            $this->expectException($exceptionClass);
        }

        $router = new XRay(new Router());
        /** @noinspection PhpUnhandledExceptionInspection Should only throw expected test exception. */
        $router->registerPost($route, $handler);
        /** @noinspection PhpUnhandledExceptionInspection Guaranteed not to throw with these arguments. */
        self::assertSame($route, $router->matchedRoute(self::makeRequest($route, RouterContract::PostMethod)));
    }

    /**
     * @dataProvider dataForTestRegisterSingleMethod
     */
    public function testRegisterPut(string $route, callable|array|string $handler, ?string $exceptionClass = null): void
    {
        if (isset($exceptionClass)) {
            $this->expectException($exceptionClass);
        }

        $router = new XRay(new Router());
        /** @noinspection PhpUnhandledExceptionInspection Should only throw expected test exception. */
        $router->registerPut($route, $handler);
        /** @noinspection PhpUnhandledExceptionInspection Guaranteed not to throw with these arguments. */
        self::assertSame($route, $router->matchedRoute(self::makeRequest($route, RouterContract::PutMethod)));
    }

    /**
     * @dataProvider dataForTestRegisterSingleMethod
     */
    public function testRegisterDelete(string $route, callable|array|string $handler, ?string $exceptionClass = null): void
    {
        if (isset($exceptionClass)) {
            $this->expectException($exceptionClass);
        }

        $router = new XRay(new Router());
        /** @noinspection PhpUnhandledExceptionInspection Should only throw expected test exception. */
        $router->registerDelete($route, $handler);
        /** @noinspection PhpUnhandledExceptionInspection Guaranteed not to throw with these arguments. */
        self::assertSame($route, $router->matchedRoute(self::makeRequest($route, RouterContract::DeleteMethod)));
    }

    /**
     * @dataProvider dataForTestRegisterSingleMethod
     */
    public function testRegisterOptions(string $route, callable|array|string $handler, ?string $exceptionClass = null): void
    {
        if (isset($exceptionClass)) {
            $this->expectException($exceptionClass);
        }

        $router = new XRay(new Router());
        /** @noinspection PhpUnhandledExceptionInspection Should only throw expected test exception. */
        $router->registerOptions($route, $handler);
        /** @noinspection PhpUnhandledExceptionInspection Guaranteed not to throw with these arguments. */
        self::assertSame($route, $router->matchedRoute(self::makeRequest($route, RouterContract::OptionsMethod)));
    }

    /**
     * @dataProvider dataForTestRegisterSingleMethod
     */
    public function testRegisterHead(string $route, callable|array|string $handler, ?string $exceptionClass = null): void
    {
        if (isset($exceptionClass)) {
            $this->expectException($exceptionClass);
        }

        $router = new XRay(new Router());
        /** @noinspection PhpUnhandledExceptionInspection Should only throw expected test exception. */
        $router->registerHead($route, $handler);
        /** @noinspection PhpUnhandledExceptionInspection Guaranteed not to throw with these arguments. */
        self::assertSame($route, $router->matchedRoute(self::makeRequest($route, RouterContract::HeadMethod)));
    }

    /**
     * @dataProvider dataForTestRegisterSingleMethod
     */
    public function testRegisterConnect(string $route, callable|array|string $handler, ?string $exceptionClass = null): void
    {
        if (isset($exceptionClass)) {
            $this->expectException($exceptionClass);
        }

        $router = new XRay(new Router());
        /** @noinspection PhpUnhandledExceptionInspection Should only throw expected test exception. */
        $router->registerConnect($route, $handler);
        /** @noinspection PhpUnhandledExceptionInspection Guaranteed not to throw with these arguments. */
        self::assertSame($route, $router->matchedRoute(self::makeRequest($route, RouterContract::ConnectMethod)));
    }

    /**
     * @dataProvider dataForTestRegisterSingleMethod
     */
    public function testRegisterPatch(string $route, callable|array|string $handler, ?string $exceptionClass = null): void
    {
        if (isset($exceptionClass)) {
            $this->expectException($exceptionClass);
        }

        $router = new XRay(new Router());
        /** @noinspection PhpUnhandledExceptionInspection Should only throw expected test exception. */
        $router->registerPatch($route, $handler);
        /** @noinspection PhpUnhandledExceptionInspection Guaranteed not to throw with these arguments. */
        self::assertSame($route, $router->matchedRoute(self::makeRequest($route, RouterContract::PatchMethod)));
    }

    /**
     * Data provider for testRegister.
     *
     * @return iterable The test data.
     */
    public function dataForTestRegister(): iterable
    {
        // tests for a single HTTP method, as string and as single array element
        yield "typicalRootStaticMethodGetMethodString" => ["/", RouterContract::GetMethod, [self::class, "nullStaticRouteHandler"],];
        yield "typicalRootStaticMethodPostMethodString" => ["/", RouterContract::PostMethod, [self::class, "nullStaticRouteHandler"],];
        yield "typicalRootStaticMethodPutMethodString" => ["/", RouterContract::PutMethod, [self::class, "nullStaticRouteHandler"],];
        yield "typicalRootStaticMethodPatchMethodString" => ["/", RouterContract::PatchMethod, [self::class, "nullStaticRouteHandler"],];
        yield "typicalRootStaticMethodHeadMethodString" => ["/", RouterContract::HeadMethod, [self::class, "nullStaticRouteHandler"],];
        yield "typicalRootStaticMethodDeleteMethodString" => ["/", RouterContract::DeleteMethod, [self::class, "nullStaticRouteHandler"],];
        yield "typicalRootStaticMethodOptionsMethodString" => ["/", RouterContract::GetMethod, [self::class, "nullStaticRouteHandler"],];
        yield "typicalRootStaticMethodConnectMethodString" => ["/", RouterContract::ConnectMethod, [self::class, "nullStaticRouteHandler"],];
        yield "typicalRootStaticMethodAnyMethodString" => ["/", RouterContract::AnyMethod, [self::class, "nullStaticRouteHandler"],];
        yield "typicalRootStaticMethodGetMethodArray" => ["/", [RouterContract::GetMethod,], [self::class, "nullStaticRouteHandler"],];
        yield "typicalRootStaticMethodPostMethodArray" => ["/", [RouterContract::PostMethod,], [self::class, "nullStaticRouteHandler"],];
        yield "typicalRootStaticMethodPutMethodArray" => ["/", [RouterContract::PutMethod,], [self::class, "nullStaticRouteHandler"],];
        yield "typicalRootStaticMethodPatchMethodArray" => ["/", [RouterContract::PatchMethod,], [self::class, "nullStaticRouteHandler"],];
        yield "typicalRootStaticMethodHeadMethodArray" => ["/", [RouterContract::HeadMethod,], [self::class, "nullStaticRouteHandler"],];
        yield "typicalRootStaticMethodDeleteMethodArray" => ["/", [RouterContract::DeleteMethod,], [self::class, "nullStaticRouteHandler"],];
        yield "typicalRootStaticMethodOptionsMethodArray" => ["/", [RouterContract::GetMethod,], [self::class, "nullStaticRouteHandler"],];
        yield "typicalRootStaticMethodConnectMethodArray" => ["/", [RouterContract::ConnectMethod,], [self::class, "nullStaticRouteHandler"],];
        yield "typicalRootStaticMethodAnyMethodArray" => ["/", [RouterContract::AnyMethod,], [self::class, "nullStaticRouteHandler"],];
        yield "typicalRootMethodGetMethodString" => ["/", RouterContract::GetMethod, [$this, "nullRouteHandler"],];
        yield "typicalRootMethodPostMethodString" => ["/", RouterContract::PostMethod, [$this, "nullRouteHandler"],];
        yield "typicalRootMethodPutMethodString" => ["/", RouterContract::PutMethod, [$this, "nullRouteHandler"],];
        yield "typicalRootMethodPatchMethodString" => ["/", RouterContract::PatchMethod, [$this, "nullRouteHandler"],];
        yield "typicalRootMethodHeadMethodString" => ["/", RouterContract::HeadMethod, [$this, "nullRouteHandler"],];
        yield "typicalRootMethodDeleteMethodString" => ["/", RouterContract::DeleteMethod, [$this, "nullRouteHandler"],];
        yield "typicalRootMethodOptionsMethodString" => ["/", RouterContract::GetMethod, [$this, "nullRouteHandler"],];
        yield "typicalRootMethodConnectMethodString" => ["/", RouterContract::ConnectMethod, [$this, "nullRouteHandler"],];
        yield "typicalRootMethodAnyMethodString" => ["/", RouterContract::AnyMethod, [$this, "nullRouteHandler"],];
        yield "typicalRootMethodGetMethodArray" => ["/", [RouterContract::GetMethod,], [$this, "nullRouteHandler"],];
        yield "typicalRootMethodPostMethodArray" => ["/", [RouterContract::PostMethod,], [$this, "nullRouteHandler"],];
        yield "typicalRootMethodPutMethodArray" => ["/", [RouterContract::PutMethod,], [$this, "nullRouteHandler"],];
        yield "typicalRootMethodPatchMethodArray" => ["/", [RouterContract::PatchMethod,], [$this, "nullRouteHandler"],];
        yield "typicalRootMethodHeadMethodArray" => ["/", [RouterContract::HeadMethod,], [$this, "nullRouteHandler"],];
        yield "typicalRootMethodDeleteMethodArray" => ["/", [RouterContract::DeleteMethod,], [$this, "nullRouteHandler"],];
        yield "typicalRootMethodOptionsMethodArray" => ["/", [RouterContract::GetMethod,], [$this, "nullRouteHandler"],];
        yield "typicalRootMethodConnectMethodArray" => ["/", [RouterContract::ConnectMethod,], [$this, "nullRouteHandler"],];
        yield "typicalRootMethodAnyMethodArray" => ["/", [RouterContract::AnyMethod,], [$this, "nullRouteHandler"],];

        yield "typicalRootClosureGetMethodString" => [
            "/",
            RouterContract::GetMethod,
            function () {
            },
        ];

        yield "typicalRootClosurePostMethodString" => [
            "/",
            RouterContract::PostMethod,
            function () {
            },
        ];

        yield "typicalRootClosurePutMethodString" => [
            "/",
            RouterContract::PutMethod,
            function () {
            },
        ];

        yield "typicalRootClosurePatchMethodString" => [
            "/",
            RouterContract::PatchMethod,
            function () {
            },
        ];

        yield "typicalRootClosureHeadMethodString" => [
            "/",
            RouterContract::HeadMethod,
            function () {
            },
        ];

        yield "typicalRootClosureDeleteMethodString" => [
            "/",
            RouterContract::DeleteMethod,
            function () {
            },
        ];

        yield "typicalRootClosureOptionsMethodString" => [
            "/",
            RouterContract::GetMethod,
            function () {
            },
        ];

        yield "typicalRootClosureConnectMethodString" => [
            "/",
            RouterContract::ConnectMethod,
            function () {
            },
        ];

        yield "typicalRootClosureAnyMethodString" => [
            "/",
            RouterContract::AnyMethod,
            function () {
            },
        ];

        yield "typicalRootClosureGetMethodArray" => [
            "/",
            [RouterContract::GetMethod,],
            function () {
            },
        ];

        yield "typicalRootClosurePostMethodArray" => [
            "/",
            [RouterContract::PostMethod,],
            function () {
            },
        ];

        yield "typicalRootClosurePutMethodArray" => [
            "/",
            [RouterContract::PutMethod,],
            function () {
            },
        ];

        yield "typicalRootClosurePatchMethodArray" => [
            "/",
            [RouterContract::PatchMethod,],
            function () {
            },
        ];

        yield "typicalRootClosureHeadMethodArray" => [
            "/",
            [RouterContract::HeadMethod,],
            function () {
            },
        ];

        yield "typicalRootClosureDeleteMethodArray" => [
            "/",
            [RouterContract::DeleteMethod,],
            function () {
            },
        ];

        yield "typicalRootClosureOptionsMethodArray" => [
            "/",
            [RouterContract::GetMethod,],
            function () {
            },
        ];

        yield "typicalRootClosureConnectMethodArray" => [
            "/",
            [RouterContract::ConnectMethod,],
            function () {
            },
        ];

        yield "typicalRootClosureAnyMethodArray" => [
            "/",
            [RouterContract::AnyMethod,],
            function () {
            },
        ];

        yield "typicalRootFunctionNameGetMethodString" => [
            "/",
            RouterContract::GetMethod,
            "phpinfo",
        ];

        yield "typicalRootFunctionNamePostMethodString" => ["/", RouterContract::PostMethod, "phpinfo",];
        yield "typicalRootFunctionNamePutMethodString" => ["/", RouterContract::PutMethod, "phpinfo",];
        yield "typicalRootFunctionNamePatchMethodString" => ["/", RouterContract::PatchMethod, "phpinfo",];
        yield "typicalRootFunctionNameHeadMethodString" => ["/", RouterContract::HeadMethod, "phpinfo",];
        yield "typicalRootFunctionNameDeleteMethodString" => ["/", RouterContract::DeleteMethod, "phpinfo",];
        yield "typicalRootFunctionNameOptionsMethodString" => ["/", RouterContract::GetMethod, "phpinfo",];
        yield "typicalRootFunctionNameConnectMethodString" => ["/", RouterContract::ConnectMethod, "phpinfo",];
        yield "typicalRootFunctionNameAnyMethodString" => ["/", RouterContract::AnyMethod, "phpinfo",];
        yield "typicalRootFunctionNameGetMethodArray" => ["/", [RouterContract::GetMethod,], "phpinfo",];
        yield "typicalRootFunctionNamePostMethodArray" => ["/", [RouterContract::PostMethod,], "phpinfo",];
        yield "typicalRootFunctionNamePutMethodArray" => ["/", [RouterContract::PutMethod,], "phpinfo",];
        yield "typicalRootFunctionNamePatchMethodArray" => ["/", [RouterContract::PatchMethod,], "phpinfo",];
        yield "typicalRootFunctionNameHeadMethodArray" => ["/", [RouterContract::HeadMethod,], "phpinfo",];
        yield "typicalRootFunctionNameDeleteMethodArray" => ["/", [RouterContract::DeleteMethod,], "phpinfo",];
        yield "typicalRootFunctionNameOptionsMethodArray" => ["/", [RouterContract::GetMethod,], "phpinfo",];
        yield "typicalRootFunctionNameConnectMethodArray" => ["/", [RouterContract::ConnectMethod,], "phpinfo",];
        yield "typicalRootFunctionNameAnyMethodArray" => ["/", [RouterContract::AnyMethod,], "phpinfo",];
        yield "typicalRootStaticMethodStringGetMethodString" => ["/", RouterContract::GetMethod, "self::nullStaticRouteHandler",];
        yield "typicalRootStaticMethodStringPostMethodString" => ["/", RouterContract::PostMethod, "self::nullStaticRouteHandler",];
        yield "typicalRootStaticMethodStringPutMethodString" => ["/", RouterContract::PutMethod, "self::nullStaticRouteHandler",];
        yield "typicalRootStaticMethodStringPatchMethodString" => ["/", RouterContract::PatchMethod, "self::nullStaticRouteHandler",];
        yield "typicalRootStaticMethodStringHeadMethodString" => ["/", RouterContract::HeadMethod, "self::nullStaticRouteHandler",];
        yield "typicalRootStaticMethodStringDeleteMethodString" => ["/", RouterContract::DeleteMethod, "self::nullStaticRouteHandler",];
        yield "typicalRootStaticMethodStringOptionsMethodString" => ["/", RouterContract::GetMethod, "self::nullStaticRouteHandler",];
        yield "typicalRootStaticMethodStringConnectMethodString" => ["/", RouterContract::ConnectMethod, "self::nullStaticRouteHandler",];
        yield "typicalRootStaticMethodStringAnyMethodString" => ["/", RouterContract::AnyMethod, "self::nullStaticRouteHandler",];
        yield "typicalRootStaticMethodStringGetMethodArray" => ["/", [RouterContract::GetMethod,], "self::nullStaticRouteHandler",];
        yield "typicalRootStaticMethodStringPostMethodArray" => ["/", [RouterContract::PostMethod,], "self::nullStaticRouteHandler",];
        yield "typicalRootStaticMethodStringPutMethodArray" => ["/", [RouterContract::PutMethod,], "self::nullStaticRouteHandler",];
        yield "typicalRootStaticMethodStringPatchMethodArray" => ["/", [RouterContract::PatchMethod,], "self::nullStaticRouteHandler",];
        yield "typicalRootStaticMethodStringHeadMethodArray" => ["/", [RouterContract::HeadMethod,], "self::nullStaticRouteHandler",];
        yield "typicalRootStaticMethodStringDeleteMethodArray" => ["/", [RouterContract::DeleteMethod,], "self::nullStaticRouteHandler",];
        yield "typicalRootStaticMethodStringOptionsMethodArray" => ["/", [RouterContract::GetMethod,], "self::nullStaticRouteHandler",];
        yield "typicalRootStaticMethodStringConnectMethodArray" => ["/", [RouterContract::ConnectMethod,], "self::nullStaticRouteHandler",];
        yield "typicalRootStaticMethodStringAnyMethodArray" => ["/", [RouterContract::AnyMethod,], "self::nullStaticRouteHandler",];

        yield "invalidRootEmptyArrayGetMethodString" => [
            "/",
            RouterContract::GetMethod,
            [],
            InvalidArgumentException::class,
        ];

        yield "invalidRootEmptyArrayPostMethodString" => [
            "/",
            RouterContract::PostMethod,
            [],
            InvalidArgumentException::class,
        ];

        yield "invalidRootEmptyArrayPutMethodString" => ["/", RouterContract::PutMethod, [], InvalidArgumentException::class,];
        yield "invalidRootEmptyArrayPatchMethodString" => ["/", RouterContract::PatchMethod, [], InvalidArgumentException::class,];
        yield "invalidRootEmptyArrayHeadMethodString" => ["/", RouterContract::HeadMethod, [], InvalidArgumentException::class,];
        yield "invalidRootEmptyArrayDeleteMethodString" => ["/", RouterContract::DeleteMethod, [], InvalidArgumentException::class,];
        yield "invalidRootEmptyArrayOptionsMethodString" => ["/", RouterContract::GetMethod, [], InvalidArgumentException::class,];
        yield "invalidRootEmptyArrayConnectMethodString" => ["/", RouterContract::ConnectMethod, [], InvalidArgumentException::class,];
        yield "invalidRootEmptyArrayAnyMethodString" => ["/", RouterContract::AnyMethod, [], InvalidArgumentException::class,];
        yield "invalidRootEmptyArrayGetMethodArray" => ["/", [RouterContract::GetMethod,], [], InvalidArgumentException::class,];
        yield "invalidRootEmptyArrayPostMethodArray" => ["/", [RouterContract::PostMethod,], [], InvalidArgumentException::class,];
        yield "invalidRootEmptyArrayPutMethodArray" => ["/", [RouterContract::PutMethod,], [], InvalidArgumentException::class,];
        yield "invalidRootEmptyArrayPatchMethodArray" => ["/", [RouterContract::PatchMethod,], [], InvalidArgumentException::class,];
        yield "invalidRootEmptyArrayHeadMethodArray" => ["/", [RouterContract::HeadMethod,], [], InvalidArgumentException::class,];
        yield "invalidRootEmptyArrayDeleteMethodArray" => ["/", [RouterContract::DeleteMethod,], [], InvalidArgumentException::class,];
        yield "invalidRootEmptyArrayOptionsMethodArray" => ["/", [RouterContract::GetMethod,], [], InvalidArgumentException::class,];
        yield "invalidRootEmptyArrayConnectMethodArray" => ["/", [RouterContract::ConnectMethod,], [], InvalidArgumentException::class,];
        yield "invalidRootEmptyArrayAnyMethodArray" => ["/", [RouterContract::AnyMethod,], [], InvalidArgumentException::class,];
        yield "invalidRootArrayWithSingleFunctionNameGetMethodString" => ["/", RouterContract::GetMethod, ["phpinfo"], InvalidArgumentException::class,];
        yield "invalidRootArrayWithSingleFunctionNamePostMethodString" => ["/", RouterContract::PostMethod, ["phpinfo"], InvalidArgumentException::class,];
        yield "invalidRootArrayWithSingleFunctionNamePutMethodString" => ["/", RouterContract::PutMethod, ["phpinfo"], InvalidArgumentException::class,];
        yield "invalidRootArrayWithSingleFunctionNamePatchMethodString" => ["/", RouterContract::PatchMethod, ["phpinfo"], InvalidArgumentException::class,];
        yield "invalidRootArrayWithSingleFunctionNameHeadMethodString" => ["/", RouterContract::HeadMethod, ["phpinfo"], InvalidArgumentException::class,];
        yield "invalidRootArrayWithSingleFunctionNameDeleteMethodString" => ["/", RouterContract::DeleteMethod, ["phpinfo"], InvalidArgumentException::class,];
        yield "invalidRootArrayWithSingleFunctionNameOptionsMethodString" => ["/", RouterContract::GetMethod, ["phpinfo"], InvalidArgumentException::class,];
        yield "invalidRootArrayWithSingleFunctionNameConnectMethodString" => ["/", RouterContract::ConnectMethod, ["phpinfo"], InvalidArgumentException::class,];
        yield "invalidRootArrayWithSingleFunctionNameAnyMethodString" => ["/", RouterContract::AnyMethod, ["phpinfo"], InvalidArgumentException::class,];
        yield "invalidRootArrayWithSingleFunctionNameGetMethodArray" => ["/", [RouterContract::GetMethod,], ["phpinfo"], InvalidArgumentException::class,];
        yield "invalidRootArrayWithSingleFunctionNamePostMethodArray" => ["/", [RouterContract::PostMethod,], ["phpinfo"], InvalidArgumentException::class,];
        yield "invalidRootArrayWithSingleFunctionNamePutMethodArray" => ["/", [RouterContract::PutMethod,], ["phpinfo"], InvalidArgumentException::class,];
        yield "invalidRootArrayWithSingleFunctionNamePatchMethodArray" => ["/", [RouterContract::PatchMethod,], ["phpinfo"], InvalidArgumentException::class,];
        yield "invalidRootArrayWithSingleFunctionNameHeadMethodArray" => ["/", [RouterContract::HeadMethod,], ["phpinfo"], InvalidArgumentException::class,];
        yield "invalidRootArrayWithSingleFunctionNameDeleteMethodArray" => ["/", [RouterContract::DeleteMethod,], ["phpinfo"], InvalidArgumentException::class,];
        yield "invalidRootArrayWithSingleFunctionNameOptionsMethodArray" => ["/", [RouterContract::GetMethod,], ["phpinfo"], InvalidArgumentException::class,];
        yield "invalidRootArrayWithSingleFunctionNameConnectMethodArray" => ["/", [RouterContract::ConnectMethod,], ["phpinfo"], InvalidArgumentException::class,];
        yield "invalidRootArrayWithSingleFunctionNameAnyMethodArray" => ["/", [RouterContract::AnyMethod,], ["phpinfo"], InvalidArgumentException::class,];
        yield "extremeRootArrayWithNonExistentStaticMethodGetMethodString" => ["/", RouterContract::GetMethod, ["foo", "bar"],];
        yield "extremeRootArrayWithNonExistentStaticMethodPostMethodString" => ["/", RouterContract::PostMethod, ["foo", "bar"],];
        yield "extremeRootArrayWithNonExistentStaticMethodPutMethodString" => ["/", RouterContract::PutMethod, ["foo", "bar"],];
        yield "extremeRootArrayWithNonExistentStaticMethodPatchMethodString" => ["/", RouterContract::PatchMethod, ["foo", "bar"],];
        yield "extremeRootArrayWithNonExistentStaticMethodHeadMethodString" => ["/", RouterContract::HeadMethod, ["foo", "bar"],];
        yield "extremeRootArrayWithNonExistentStaticMethodDeleteMethodString" => ["/", RouterContract::DeleteMethod, ["foo", "bar"],];
        yield "extremeRootArrayWithNonExistentStaticMethodOptionsMethodString" => ["/", RouterContract::GetMethod, ["foo", "bar"],];
        yield "extremeRootArrayWithNonExistentStaticMethodConnectMethodString" => ["/", RouterContract::ConnectMethod, ["foo", "bar"],];
        yield "extremeRootArrayWithNonExistentStaticMethodAnyMethodString" => ["/", RouterContract::AnyMethod, ["foo", "bar"],];
        yield "extremeRootArrayWithNonExistentStaticMethodGetMethodArray" => ["/", [RouterContract::GetMethod,], ["foo", "bar"],];
        yield "extremeRootArrayWithNonExistentStaticMethodPostMethodArray" => ["/", [RouterContract::PostMethod,], ["foo", "bar"],];
        yield "extremeRootArrayWithNonExistentStaticMethodPutMethodArray" => ["/", [RouterContract::PutMethod,], ["foo", "bar"],];
        yield "extremeRootArrayWithNonExistentStaticMethodPatchMethodArray" => ["/", [RouterContract::PatchMethod,], ["foo", "bar"],];
        yield "extremeRootArrayWithNonExistentStaticMethodHeadMethodArray" => ["/", [RouterContract::HeadMethod,], ["foo", "bar"],];
        yield "extremeRootArrayWithNonExistentStaticMethodDeleteMethodArray" => ["/", [RouterContract::DeleteMethod,], ["foo", "bar"],];
        yield "extremeRootArrayWithNonExistentStaticMethodOptionsMethodArray" => ["/", [RouterContract::GetMethod,], ["foo", "bar"],];
        yield "extremeRootArrayWithNonExistentStaticMethodConnectMethodArray" => ["/", [RouterContract::ConnectMethod,], ["foo", "bar"],];
        yield "extremeRootArrayWithNonExistentStaticMethodAnyMethodArray" => ["/", [RouterContract::AnyMethod,], ["foo", "bar"],];
        yield "extremeRootArrayWithNonExistentStaticMethodStringGetMethodString" => ["/", RouterContract::GetMethod, "self::fooBar",];
        yield "extremeRootArrayWithNonExistentStaticMethodStringPostMethodString" => ["/", RouterContract::PostMethod, "self::fooBar",];
        yield "extremeRootArrayWithNonExistentStaticMethodStringPutMethodString" => ["/", RouterContract::PutMethod, "self::fooBar",];
        yield "extremeRootArrayWithNonExistentStaticMethodStringPatchMethodString" => ["/", RouterContract::PatchMethod, "self::fooBar",];
        yield "extremeRootArrayWithNonExistentStaticMethodStringHeadMethodString" => ["/", RouterContract::HeadMethod, "self::fooBar",];
        yield "extremeRootArrayWithNonExistentStaticMethodStringDeleteMethodString" => ["/", RouterContract::DeleteMethod, "self::fooBar",];
        yield "extremeRootArrayWithNonExistentStaticMethodStringOptionsMethodString" => ["/", RouterContract::GetMethod, "self::fooBar",];
        yield "extremeRootArrayWithNonExistentStaticMethodStringConnectMethodString" => ["/", RouterContract::ConnectMethod, "self::fooBar",];
        yield "extremeRootArrayWithNonExistentStaticMethodStringAnyMethodString" => ["/", RouterContract::AnyMethod, "self::fooBar",];
        yield "extremeRootArrayWithNonExistentStaticMethodStringGetMethodArray" => ["/", [RouterContract::GetMethod,], "self::fooBar",];
        yield "extremeRootArrayWithNonExistentStaticMethodStringPostMethodArray" => ["/", [RouterContract::PostMethod,], "self::fooBar",];
        yield "extremeRootArrayWithNonExistentStaticMethodStringPutMethodArray" => ["/", [RouterContract::PutMethod,], "self::fooBar",];
        yield "extremeRootArrayWithNonExistentStaticMethodStringPatchMethodArray" => ["/", [RouterContract::PatchMethod,], "self::fooBar",];
        yield "extremeRootArrayWithNonExistentStaticMethodStringHeadMethodArray" => ["/", [RouterContract::HeadMethod,], "self::fooBar",];
        yield "extremeRootArrayWithNonExistentStaticMethodStringDeleteMethodArray" => ["/", [RouterContract::DeleteMethod,], "self::fooBar",];
        yield "extremeRootArrayWithNonExistentStaticMethodStringOptionsMethodArray" => ["/", [RouterContract::GetMethod,], "self::fooBar",];
        yield "extremeRootArrayWithNonExistentStaticMethodStringConnectMethodArray" => ["/", [RouterContract::ConnectMethod,], "self::fooBar",];
        yield "extremeRootArrayWithNonExistentStaticMethodStringAnyMethodArray" => ["/", [RouterContract::AnyMethod,], "self::fooBar",];
        yield "extremeRootArrayWithNonExistentFunctionNameStringGetMethodString" => ["/", RouterContract::GetMethod, "foobar",];
        yield "extremeRootArrayWithNonExistentFunctionNameStringPostMethodString" => ["/", RouterContract::PostMethod, "foobar",];
        yield "extremeRootArrayWithNonExistentFunctionNameStringPutMethodString" => ["/", RouterContract::PutMethod, "foobar",];
        yield "extremeRootArrayWithNonExistentFunctionNameStringPatchMethodString" => ["/", RouterContract::PatchMethod, "foobar",];
        yield "extremeRootArrayWithNonExistentFunctionNameStringHeadMethodString" => ["/", RouterContract::HeadMethod, "foobar",];
        yield "extremeRootArrayWithNonExistentFunctionNameStringDeleteMethodString" => ["/", RouterContract::DeleteMethod, "foobar",];
        yield "extremeRootArrayWithNonExistentFunctionNameStringOptionsMethodString" => ["/", RouterContract::GetMethod, "foobar",];
        yield "extremeRootArrayWithNonExistentFunctionNameStringConnectMethodString" => ["/", RouterContract::ConnectMethod, "foobar",];
        yield "extremeRootArrayWithNonExistentFunctionNameStringAnyMethodString" => ["/", RouterContract::AnyMethod, "foobar",];
        yield "extremeRootArrayWithNonExistentFunctionNameStringGetMethodArray" => ["/", [RouterContract::GetMethod,], "foobar",];
        yield "extremeRootArrayWithNonExistentFunctionNameStringPostMethodArray" => ["/", [RouterContract::PostMethod,], "foobar",];
        yield "extremeRootArrayWithNonExistentFunctionNameStringPutMethodArray" => ["/", [RouterContract::PutMethod,], "foobar",];
        yield "extremeRootArrayWithNonExistentFunctionNameStringPatchMethodArray" => ["/", [RouterContract::PatchMethod,], "foobar",];
        yield "extremeRootArrayWithNonExistentFunctionNameStringHeadMethodArray" => ["/", [RouterContract::HeadMethod,], "foobar",];
        yield "extremeRootArrayWithNonExistentFunctionNameStringDeleteMethodArray" => ["/", [RouterContract::DeleteMethod,], "foobar",];
        yield "extremeRootArrayWithNonExistentFunctionNameStringOptionsMethodArray" => ["/", [RouterContract::GetMethod,], "foobar",];
        yield "extremeRootArrayWithNonExistentFunctionNameStringConnectMethodArray" => ["/", [RouterContract::ConnectMethod,], "foobar",];
        yield "extremeRootArrayWithNonExistentFunctionNameStringAnyMethodArray" => ["/", [RouterContract::AnyMethod,], "foobar",];

        // tests for multiple HTTP methods at once
        yield "typicalRootGetAndPostStaticMethodArray" => ["/", [RouterContract::GetMethod, RouterContract::PostMethod, ], [self::class, "nullRouteHandler"],];
        yield "typicalRootGetAndPostStaticMethodString" => ["/", [RouterContract::GetMethod, RouterContract::PostMethod, ], "self::nullStaticRouteHandler",];
        yield "typicalRootGetAndPostMethodArray" => ["/", [RouterContract::GetMethod, RouterContract::PostMethod, ], [$this, "nullRouteHandler"],];
        yield "typicalRootGetAndPostClosure" => ["/", [RouterContract::GetMethod, RouterContract::PostMethod, ], function () {
        },];
        yield "typicalRootGetAndPostFunctionName" => ["/", [RouterContract::GetMethod, RouterContract::PostMethod, ], "phpinfo",];

        // test duplicate HTTP methods don't attempt to register a handler more than once for the same method and
        // route - the router should array_unique() the methods to avoid throwing ConflictingRouteException
        yield "extremeRootDuplicatedMethodStaticMethodArray" => ["/", [RouterContract::GetMethod, RouterContract::PostMethod, RouterContract::GetMethod, ], [self::class, "nullRouteHandler"],];
        yield "extremeRootDuplicatedMethodStaticMethodString" => ["/", [RouterContract::GetMethod, RouterContract::PostMethod, RouterContract::GetMethod, ], "self::nullStaticRouteHandler",];
        yield "extremeRootDuplicatedMethodMethodArray" => ["/", [RouterContract::GetMethod, RouterContract::PostMethod, RouterContract::GetMethod, ], [$this, "nullRouteHandler"],];
        yield "extremeRootDuplicatedMethodClosure" => ["/", [RouterContract::GetMethod, RouterContract::PostMethod, RouterContract::GetMethod, ], function () {
        },];
        yield "extremeRootDuplicatedMethodFunctionName" => ["/", [RouterContract::GetMethod, RouterContract::PostMethod, RouterContract::GetMethod, ], "phpinfo",];

        // tests for invalid methods
        yield "invalidRootWithInvalidMethodString" => ["/", "foo", "phpinfo", InvalidArgumentException::class];
        yield "invalidRootWithInvalidMethodArray" => ["/", ["foo"], "phpinfo", InvalidArgumentException::class];
        yield "invalidRootWithInvalidMethodInOtherwiseValidArray" => ["/", ["foo", RouterContract::GetMethod, RouterContract::PostMethod,], "phpinfo", InvalidArgumentException::class];

        // tests with other route strings
        yield "typicalHomeStaticMethodGetMethodString" => ["/home", RouterContract::GetMethod, [self::class, "nullStaticRouteHandler"],];
        yield "typicalHomeStaticMethodPostMethodString" => ["/home", RouterContract::PostMethod, [self::class, "nullStaticRouteHandler"],];
        yield "typicalHomeStaticMethodPutMethodString" => ["/home", RouterContract::PutMethod, [self::class, "nullStaticRouteHandler"],];
        yield "typicalHomeStaticMethodPatchMethodString" => ["/home", RouterContract::PatchMethod, [self::class, "nullStaticRouteHandler"],];
        yield "typicalHomeStaticMethodHeadMethodString" => ["/home", RouterContract::HeadMethod, [self::class, "nullStaticRouteHandler"],];
        yield "typicalHomeStaticMethodDeleteMethodString" => ["/home", RouterContract::DeleteMethod, [self::class, "nullStaticRouteHandler"],];
        yield "typicalHomeStaticMethodOptionsMethodString" => ["/home", RouterContract::GetMethod, [self::class, "nullStaticRouteHandler"],];
        yield "typicalHomeStaticMethodConnectMethodString" => ["/home", RouterContract::ConnectMethod, [self::class, "nullStaticRouteHandler"],];
        yield "typicalHomeStaticMethodGetMethodArray" => ["/home", [RouterContract::GetMethod,], [self::class, "nullStaticRouteHandler"],];
        yield "typicalHomeStaticMethodPostMethodArray" => ["/home", [RouterContract::PostMethod,], [self::class, "nullStaticRouteHandler"],];
        yield "typicalHomeStaticMethodPutMethodArray" => ["/home", [RouterContract::PutMethod,], [self::class, "nullStaticRouteHandler"],];
        yield "typicalHomeStaticMethodPatchMethodArray" => ["/home", [RouterContract::PatchMethod,], [self::class, "nullStaticRouteHandler"],];
        yield "typicalHomeStaticMethodHeadMethodArray" => ["/home", [RouterContract::HeadMethod,], [self::class, "nullStaticRouteHandler"],];
        yield "typicalHomeStaticMethodDeleteMethodArray" => ["/home", [RouterContract::DeleteMethod,], [self::class, "nullStaticRouteHandler"],];
        yield "typicalHomeStaticMethodOptionsMethodArray" => ["/home", [RouterContract::GetMethod,], [self::class, "nullStaticRouteHandler"],];
        yield "typicalHomeStaticMethodConnectMethodArray" => ["/home", [RouterContract::ConnectMethod,], [self::class, "nullStaticRouteHandler"],];
        yield "typicalHomeStaticMethodAnyMethodArray" => ["/home", [RouterContract::AnyMethod,], [self::class, "nullStaticRouteHandler"],];
        yield "typicalHomeMethodGetMethodString" => ["/home", RouterContract::GetMethod, [$this, "nullRouteHandler"],];
        yield "typicalHomeMethodPostMethodString" => ["/home", RouterContract::PostMethod, [$this, "nullRouteHandler"],];
        yield "typicalHomeMethodPutMethodString" => ["/home", RouterContract::PutMethod, [$this, "nullRouteHandler"],];
        yield "typicalHomeMethodPatchMethodString" => ["/home", RouterContract::PatchMethod, [$this, "nullRouteHandler"],];
        yield "typicalHomeMethodHeadMethodString" => ["/home", RouterContract::HeadMethod, [$this, "nullRouteHandler"],];
        yield "typicalHomeMethodDeleteMethodString" => ["/home", RouterContract::DeleteMethod, [$this, "nullRouteHandler"],];
        yield "typicalHomeMethodOptionsMethodString" => ["/home", RouterContract::GetMethod, [$this, "nullRouteHandler"],];
        yield "typicalHomeMethodConnectMethodString" => ["/home", RouterContract::ConnectMethod, [$this, "nullRouteHandler"],];
        yield "typicalHomeMethodAnyMethodString" => ["/home", RouterContract::AnyMethod, [$this, "nullRouteHandler"],];
        yield "typicalHomeMethodGetMethodArray" => ["/home", [RouterContract::GetMethod,], [$this, "nullRouteHandler"],];
        yield "typicalHomeMethodPostMethodArray" => ["/home", [RouterContract::PostMethod,], [$this, "nullRouteHandler"],];
        yield "typicalHomeMethodPutMethodArray" => ["/home", [RouterContract::PutMethod,], [$this, "nullRouteHandler"],];
        yield "typicalHomeMethodPatchMethodArray" => ["/home", [RouterContract::PatchMethod,], [$this, "nullRouteHandler"],];
        yield "typicalHomeMethodHeadMethodArray" => ["/home", [RouterContract::HeadMethod,], [$this, "nullRouteHandler"],];
        yield "typicalHomeMethodDeleteMethodArray" => ["/home", [RouterContract::DeleteMethod,], [$this, "nullRouteHandler"],];
        yield "typicalHomeMethodOptionsMethodArray" => ["/home", [RouterContract::GetMethod,], [$this, "nullRouteHandler"],];
        yield "typicalHomeMethodConnectMethodArray" => ["/home", [RouterContract::ConnectMethod,], [$this, "nullRouteHandler"],];
        yield "typicalHomeMethodAnyMethodArray" => ["/home", [RouterContract::AnyMethod,], [$this, "nullRouteHandler"],];

        yield "typicalHomeClosureGetMethodString" => [
            "/home",
            RouterContract::GetMethod,
            function () {
            },
        ];

        yield "typicalHomeClosurePostMethodString" => [
            "/home",
            RouterContract::PostMethod,
            function () {
            },
        ];

        yield "typicalHomeClosurePutMethodString" => [
            "/home",
            RouterContract::PutMethod,
            function () {
            },
        ];

        yield "typicalHomeClosurePatchMethodString" => [
            "/home",
            RouterContract::PatchMethod,
            function () {
            },
        ];

        yield "typicalHomeClosureHeadMethodString" => [
            "/home",
            RouterContract::HeadMethod,
            function () {
            },
        ];

        yield "typicalHomeClosureDeleteMethodString" => [
            "/home",
            RouterContract::DeleteMethod,
            function () {
            },
        ];

        yield "typicalHomeClosureOptionsMethodString" => [
            "/home",
            RouterContract::GetMethod,
            function () {
            },
        ];

        yield "typicalHomeClosureConnectMethodString" => [
            "/home",
            RouterContract::ConnectMethod,
            function () {
            },
        ];

        yield "typicalHomeClosureAnyMethodString" => [
            "/home",
            RouterContract::AnyMethod,
            function () {
            },
        ];

        yield "typicalHomeClosureGetMethodArray" => [
            "/home",
            [RouterContract::GetMethod,],
            function () {
            },
        ];

        yield "typicalHomeClosurePostMethodArray" => [
            "/home",
            [RouterContract::PostMethod,],
            function () {
            },
        ];

        yield "typicalHomeClosurePutMethodArray" => [
            "/home",
            [RouterContract::PutMethod,],
            function () {
            },
        ];

        yield "typicalHomeClosurePatchMethodArray" => [
            "/home",
            [RouterContract::PatchMethod,],
            function () {
            },
        ];

        yield "typicalHomeClosureHeadMethodArray" => [
            "/home",
            [RouterContract::HeadMethod,],
            function () {
            },
        ];

        yield "typicalHomeClosureDeleteMethodArray" => [
            "/home",
            [RouterContract::DeleteMethod,],
            function () {
            },
        ];

        yield "typicalHomeClosureOptionsMethodArray" => [
            "/home",
            [RouterContract::GetMethod,],
            function () {
            },
        ];

        yield "typicalHomeClosureConnectMethodArray" => [
            "/home",
            [RouterContract::ConnectMethod,],
            function () {
            },
        ];

        yield "typicalHomeClosureAnyMethodArray" => [
            "/home",
            [RouterContract::AnyMethod,],
            function () {
            },
        ];

        yield "typicalHomeFunctionNameGetMethodString" => [
            "/home",
            RouterContract::GetMethod,
            "phpinfo",
        ];

        yield "typicalHomeFunctionNamePostMethodString" => ["/home", RouterContract::PostMethod, "phpinfo",];
        yield "typicalHomeFunctionNamePutMethodString" => ["/home", RouterContract::PutMethod, "phpinfo",];
        yield "typicalHomeFunctionNamePatchMethodString" => ["/home", RouterContract::PatchMethod, "phpinfo",];
        yield "typicalHomeFunctionNameHeadMethodString" => ["/home", RouterContract::HeadMethod, "phpinfo",];
        yield "typicalHomeFunctionNameDeleteMethodString" => ["/home", RouterContract::DeleteMethod, "phpinfo",];
        yield "typicalHomeFunctionNameOptionsMethodString" => ["/home", RouterContract::GetMethod, "phpinfo",];
        yield "typicalHomeFunctionNameConnectMethodString" => ["/home", RouterContract::ConnectMethod, "phpinfo",];
        yield "typicalHomeFunctionNameAnyMethodString" => ["/home", RouterContract::AnyMethod, "phpinfo",];
        yield "typicalHomeFunctionNameGetMethodArray" => ["/home", [RouterContract::GetMethod,], "phpinfo",];
        yield "typicalHomeFunctionNamePostMethodArray" => ["/home", [RouterContract::PostMethod,], "phpinfo",];
        yield "typicalHomeFunctionNamePutMethodArray" => ["/home", [RouterContract::PutMethod,], "phpinfo",];
        yield "typicalHomeFunctionNamePatchMethodArray" => ["/home", [RouterContract::PatchMethod,], "phpinfo",];
        yield "typicalHomeFunctionNameHeadMethodArray" => ["/home", [RouterContract::HeadMethod,], "phpinfo",];
        yield "typicalHomeFunctionNameDeleteMethodArray" => ["/home", [RouterContract::DeleteMethod,], "phpinfo",];
        yield "typicalHomeFunctionNameOptionsMethodArray" => ["/home", [RouterContract::GetMethod,], "phpinfo",];
        yield "typicalHomeFunctionNameConnectMethodArray" => ["/home", [RouterContract::ConnectMethod,], "phpinfo",];
        yield "typicalHomeFunctionNameAnyMethodArray" => ["/home", [RouterContract::AnyMethod,], "phpinfo",];
        yield "typicalHomeStaticMethodStringGetMethodString" => ["/home", RouterContract::GetMethod, "self::nullStaticRouteHandler",];
        yield "typicalHomeStaticMethodStringPostMethodString" => ["/home", RouterContract::PostMethod, "self::nullStaticRouteHandler",];
        yield "typicalHomeStaticMethodStringPutMethodString" => ["/home", RouterContract::PutMethod, "self::nullStaticRouteHandler",];
        yield "typicalHomeStaticMethodStringPatchMethodString" => ["/home", RouterContract::PatchMethod, "self::nullStaticRouteHandler",];
        yield "typicalHomeStaticMethodStringHeadMethodString" => ["/home", RouterContract::HeadMethod, "self::nullStaticRouteHandler",];
        yield "typicalHomeStaticMethodStringDeleteMethodString" => ["/home", RouterContract::DeleteMethod, "self::nullStaticRouteHandler",];
        yield "typicalHomeStaticMethodStringOptionsMethodString" => ["/home", RouterContract::GetMethod, "self::nullStaticRouteHandler",];
        yield "typicalHomeStaticMethodStringConnectMethodString" => ["/home", RouterContract::ConnectMethod, "self::nullStaticRouteHandler",];
        yield "typicalHomeStaticMethodStringAnyMethodString" => ["/home", RouterContract::AnyMethod, "self::nullStaticRouteHandler",];
        yield "typicalHomeStaticMethodStringGetMethodArray" => ["/home", [RouterContract::GetMethod,], "self::nullStaticRouteHandler",];
        yield "typicalHomeStaticMethodStringPostMethodArray" => ["/home", [RouterContract::PostMethod,], "self::nullStaticRouteHandler",];
        yield "typicalHomeStaticMethodStringPutMethodArray" => ["/home", [RouterContract::PutMethod,], "self::nullStaticRouteHandler",];
        yield "typicalHomeStaticMethodStringPatchMethodArray" => ["/home", [RouterContract::PatchMethod,], "self::nullStaticRouteHandler",];
        yield "typicalHomeStaticMethodStringHeadMethodArray" => ["/home", [RouterContract::HeadMethod,], "self::nullStaticRouteHandler",];
        yield "typicalHomeStaticMethodStringDeleteMethodArray" => ["/home", [RouterContract::DeleteMethod,], "self::nullStaticRouteHandler",];
        yield "typicalHomeStaticMethodStringOptionsMethodArray" => ["/home", [RouterContract::GetMethod,], "self::nullStaticRouteHandler",];
        yield "typicalHomeStaticMethodStringConnectMethodArray" => ["/home", [RouterContract::ConnectMethod,], "self::nullStaticRouteHandler",];
        yield "typicalHomeStaticMethodStringAnyMethodArray" => ["/home", [RouterContract::AnyMethod,], "self::nullStaticRouteHandler",];

        yield "typicalMultiSegmentRouteStaticMethodGetMethodString" => ["/account/user/home", RouterContract::GetMethod, [self::class, "nullStaticRouteHandler"],];
        yield "typicalMultiSegmentRouteStaticMethodPostMethodString" => ["/account/user/home", RouterContract::PostMethod, [self::class, "nullStaticRouteHandler"],];
        yield "typicalMultiSegmentRouteStaticMethodPutMethodString" => ["/account/user/home", RouterContract::PutMethod, [self::class, "nullStaticRouteHandler"],];
        yield "typicalMultiSegmentRouteStaticMethodPatchMethodString" => ["/account/user/home", RouterContract::PatchMethod, [self::class, "nullStaticRouteHandler"],];
        yield "typicalMultiSegmentRouteStaticMethodHeadMethodString" => ["/account/user/home", RouterContract::HeadMethod, [self::class, "nullStaticRouteHandler"],];
        yield "typicalMultiSegmentRouteStaticMethodDeleteMethodString" => ["/account/user/home", RouterContract::DeleteMethod, [self::class, "nullStaticRouteHandler"],];
        yield "typicalMultiSegmentRouteStaticMethodOptionsMethodString" => ["/account/user/home", RouterContract::GetMethod, [self::class, "nullStaticRouteHandler"],];
        yield "typicalMultiSegmentRouteStaticMethodConnectMethodString" => ["/account/user/home", RouterContract::ConnectMethod, [self::class, "nullStaticRouteHandler"],];
        yield "typicalMultiSegmentRouteStaticMethodGetMethodArray" => ["/account/user/home", [RouterContract::GetMethod,], [self::class, "nullStaticRouteHandler"],];
        yield "typicalMultiSegmentRouteStaticMethodPostMethodArray" => ["/account/user/home", [RouterContract::PostMethod,], [self::class, "nullStaticRouteHandler"],];
        yield "typicalMultiSegmentRouteStaticMethodPutMethodArray" => ["/account/user/home", [RouterContract::PutMethod,], [self::class, "nullStaticRouteHandler"],];
        yield "typicalMultiSegmentRouteStaticMethodPatchMethodArray" => ["/account/user/home", [RouterContract::PatchMethod,], [self::class, "nullStaticRouteHandler"],];
        yield "typicalMultiSegmentRouteStaticMethodHeadMethodArray" => ["/account/user/home", [RouterContract::HeadMethod,], [self::class, "nullStaticRouteHandler"],];
        yield "typicalMultiSegmentRouteStaticMethodDeleteMethodArray" => ["/account/user/home", [RouterContract::DeleteMethod,], [self::class, "nullStaticRouteHandler"],];
        yield "typicalMultiSegmentRouteStaticMethodOptionsMethodArray" => ["/account/user/home", [RouterContract::GetMethod,], [self::class, "nullStaticRouteHandler"],];
        yield "typicalMultiSegmentRouteStaticMethodConnectMethodArray" => ["/account/user/home", [RouterContract::ConnectMethod,], [self::class, "nullStaticRouteHandler"],];
        yield "typicalMultiSegmentRouteStaticMethodAnyMethodArray" => ["/account/user/home", [RouterContract::AnyMethod,], [self::class, "nullStaticRouteHandler"],];
        yield "typicalMultiSegmentRouteMethodGetMethodString" => ["/account/user/home", RouterContract::GetMethod, [$this, "nullRouteHandler"],];
        yield "typicalMultiSegmentRouteMethodPostMethodString" => ["/account/user/home", RouterContract::PostMethod, [$this, "nullRouteHandler"],];
        yield "typicalMultiSegmentRouteMethodPutMethodString" => ["/account/user/home", RouterContract::PutMethod, [$this, "nullRouteHandler"],];
        yield "typicalMultiSegmentRouteMethodPatchMethodString" => ["/account/user/home", RouterContract::PatchMethod, [$this, "nullRouteHandler"],];
        yield "typicalMultiSegmentRouteMethodHeadMethodString" => ["/account/user/home", RouterContract::HeadMethod, [$this, "nullRouteHandler"],];
        yield "typicalMultiSegmentRouteMethodDeleteMethodString" => ["/account/user/home", RouterContract::DeleteMethod, [$this, "nullRouteHandler"],];
        yield "typicalMultiSegmentRouteMethodOptionsMethodString" => ["/account/user/home", RouterContract::GetMethod, [$this, "nullRouteHandler"],];
        yield "typicalMultiSegmentRouteMethodConnectMethodString" => ["/account/user/home", RouterContract::ConnectMethod, [$this, "nullRouteHandler"],];
        yield "typicalMultiSegmentRouteMethodAnyMethodString" => ["/account/user/home", RouterContract::AnyMethod, [$this, "nullRouteHandler"],];
        yield "typicalMultiSegmentRouteMethodGetMethodArray" => ["/account/user/home", [RouterContract::GetMethod,], [$this, "nullRouteHandler"],];
        yield "typicalMultiSegmentRouteMethodPostMethodArray" => ["/account/user/home", [RouterContract::PostMethod,], [$this, "nullRouteHandler"],];
        yield "typicalMultiSegmentRouteMethodPutMethodArray" => ["/account/user/home", [RouterContract::PutMethod,], [$this, "nullRouteHandler"],];
        yield "typicalMultiSegmentRouteMethodPatchMethodArray" => ["/account/user/home", [RouterContract::PatchMethod,], [$this, "nullRouteHandler"],];
        yield "typicalMultiSegmentRouteMethodHeadMethodArray" => ["/account/user/home", [RouterContract::HeadMethod,], [$this, "nullRouteHandler"],];
        yield "typicalMultiSegmentRouteMethodDeleteMethodArray" => ["/account/user/home", [RouterContract::DeleteMethod,], [$this, "nullRouteHandler"],];
        yield "typicalMultiSegmentRouteMethodOptionsMethodArray" => ["/account/user/home", [RouterContract::GetMethod,], [$this, "nullRouteHandler"],];
        yield "typicalMultiSegmentRouteMethodConnectMethodArray" => ["/account/user/home", [RouterContract::ConnectMethod,], [$this, "nullRouteHandler"],];
        yield "typicalMultiSegmentRouteMethodAnyMethodArray" => ["/account/user/home", [RouterContract::AnyMethod,], [$this, "nullRouteHandler"],];

        yield "typicalMultiSegmentRouteClosureGetMethodString" => [
            "/account/user/home",
            RouterContract::GetMethod,
            function () {
            },
        ];

        yield "typicalMultiSegmentRouteClosurePostMethodString" => [
            "/account/user/home",
            RouterContract::PostMethod,
            function () {
            },
        ];

        yield "typicalMultiSegmentRouteClosurePutMethodString" => [
            "/account/user/home",
            RouterContract::PutMethod,
            function () {
            },
        ];

        yield "typicalMultiSegmentRouteClosurePatchMethodString" => [
            "/account/user/home",
            RouterContract::PatchMethod,
            function () {
            },
        ];

        yield "typicalMultiSegmentRouteClosureHeadMethodString" => [
            "/account/user/home",
            RouterContract::HeadMethod,
            function () {
            },
        ];

        yield "typicalMultiSegmentRouteClosureDeleteMethodString" => [
            "/account/user/home",
            RouterContract::DeleteMethod,
            function () {
            },
        ];

        yield "typicalMultiSegmentRouteClosureOptionsMethodString" => [
            "/account/user/home",
            RouterContract::GetMethod,
            function () {
            },
        ];

        yield "typicalMultiSegmentRouteClosureConnectMethodString" => [
            "/account/user/home",
            RouterContract::ConnectMethod,
            function () {
            },
        ];

        yield "typicalMultiSegmentRouteClosureAnyMethodString" => [
            "/account/user/home",
            RouterContract::AnyMethod,
            function () {
            },
        ];

        yield "typicalMultiSegmentRouteClosureGetMethodArray" => [
            "/account/user/home",
            [RouterContract::GetMethod,],
            function () {
            },
        ];

        yield "typicalMultiSegmentRouteClosurePostMethodArray" => [
            "/account/user/home",
            [RouterContract::PostMethod,],
            function () {
            },
        ];

        yield "typicalMultiSegmentRouteClosurePutMethodArray" => [
            "/account/user/home",
            [RouterContract::PutMethod,],
            function () {
            },
        ];

        yield "typicalMultiSegmentRouteClosurePatchMethodArray" => [
            "/account/user/home",
            [RouterContract::PatchMethod,],
            function () {
            },
        ];

        yield "typicalMultiSegmentRouteClosureHeadMethodArray" => [
            "/account/user/home",
            [RouterContract::HeadMethod,],
            function () {
            },
        ];

        yield "typicalMultiSegmentRouteClosureDeleteMethodArray" => [
            "/account/user/home",
            [RouterContract::DeleteMethod,],
            function () {
            },
        ];

        yield "typicalMultiSegmentRouteClosureOptionsMethodArray" => [
            "/account/user/home",
            [RouterContract::GetMethod,],
            function () {
            },
        ];

        yield "typicalMultiSegmentRouteClosureConnectMethodArray" => [
            "/account/user/home",
            [RouterContract::ConnectMethod,],
            function () {
            },
        ];

        yield "typicalMultiSegmentRouteClosureAnyMethodArray" => [
            "/account/user/home",
            [RouterContract::AnyMethod,],
            function () {
            },
        ];

        yield "typicalMultiSegmentRouteFunctionNameGetMethodString" => [
            "/account/user/home",
            RouterContract::GetMethod,
            "phpinfo",
        ];

        yield "typicalMultiSegmentRouteFunctionNamePostMethodString" => ["/account/user/home", RouterContract::PostMethod, "phpinfo",];
        yield "typicalMultiSegmentRouteFunctionNamePutMethodString" => ["/account/user/home", RouterContract::PutMethod, "phpinfo",];
        yield "typicalMultiSegmentRouteFunctionNamePatchMethodString" => ["/account/user/home", RouterContract::PatchMethod, "phpinfo",];
        yield "typicalMultiSegmentRouteFunctionNameHeadMethodString" => ["/account/user/home", RouterContract::HeadMethod, "phpinfo",];
        yield "typicalMultiSegmentRouteFunctionNameDeleteMethodString" => ["/account/user/home", RouterContract::DeleteMethod, "phpinfo",];
        yield "typicalMultiSegmentRouteFunctionNameOptionsMethodString" => ["/account/user/home", RouterContract::GetMethod, "phpinfo",];
        yield "typicalMultiSegmentRouteFunctionNameConnectMethodString" => ["/account/user/home", RouterContract::ConnectMethod, "phpinfo",];
        yield "typicalMultiSegmentRouteFunctionNameAnyMethodString" => ["/account/user/home", RouterContract::AnyMethod, "phpinfo",];
        yield "typicalMultiSegmentRouteFunctionNameGetMethodArray" => ["/account/user/home", [RouterContract::GetMethod,], "phpinfo",];
        yield "typicalMultiSegmentRouteFunctionNamePostMethodArray" => ["/account/user/home", [RouterContract::PostMethod,], "phpinfo",];
        yield "typicalMultiSegmentRouteFunctionNamePutMethodArray" => ["/account/user/home", [RouterContract::PutMethod,], "phpinfo",];
        yield "typicalMultiSegmentRouteFunctionNamePatchMethodArray" => ["/account/user/home", [RouterContract::PatchMethod,], "phpinfo",];
        yield "typicalMultiSegmentRouteFunctionNameHeadMethodArray" => ["/account/user/home", [RouterContract::HeadMethod,], "phpinfo",];
        yield "typicalMultiSegmentRouteFunctionNameDeleteMethodArray" => ["/account/user/home", [RouterContract::DeleteMethod,], "phpinfo",];
        yield "typicalMultiSegmentRouteFunctionNameOptionsMethodArray" => ["/account/user/home", [RouterContract::GetMethod,], "phpinfo",];
        yield "typicalMultiSegmentRouteFunctionNameConnectMethodArray" => ["/account/user/home", [RouterContract::ConnectMethod,], "phpinfo",];
        yield "typicalMultiSegmentRouteFunctionNameAnyMethodArray" => ["/account/user/home", [RouterContract::AnyMethod,], "phpinfo",];
        yield "typicalMultiSegmentRouteStaticMethodStringGetMethodString" => ["/account/user/home", RouterContract::GetMethod, "self::nullStaticRouteHandler",];
        yield "typicalMultiSegmentRouteStaticMethodStringPostMethodString" => ["/account/user/home", RouterContract::PostMethod, "self::nullStaticRouteHandler",];
        yield "typicalMultiSegmentRouteStaticMethodStringPutMethodString" => ["/account/user/home", RouterContract::PutMethod, "self::nullStaticRouteHandler",];
        yield "typicalMultiSegmentRouteStaticMethodStringPatchMethodString" => ["/account/user/home", RouterContract::PatchMethod, "self::nullStaticRouteHandler",];
        yield "typicalMultiSegmentRouteStaticMethodStringHeadMethodString" => ["/account/user/home", RouterContract::HeadMethod, "self::nullStaticRouteHandler",];
        yield "typicalMultiSegmentRouteStaticMethodStringDeleteMethodString" => ["/account/user/home", RouterContract::DeleteMethod, "self::nullStaticRouteHandler",];
        yield "typicalMultiSegmentRouteStaticMethodStringOptionsMethodString" => ["/account/user/home", RouterContract::GetMethod, "self::nullStaticRouteHandler",];
        yield "typicalMultiSegmentRouteStaticMethodStringConnectMethodString" => ["/account/user/home", RouterContract::ConnectMethod, "self::nullStaticRouteHandler",];
        yield "typicalMultiSegmentRouteStaticMethodStringAnyMethodString" => ["/account/user/home", RouterContract::AnyMethod, "self::nullStaticRouteHandler",];
        yield "typicalMultiSegmentRouteStaticMethodStringGetMethodArray" => ["/account/user/home", [RouterContract::GetMethod,], "self::nullStaticRouteHandler",];
        yield "typicalMultiSegmentRouteStaticMethodStringPostMethodArray" => ["/account/user/home", [RouterContract::PostMethod,], "self::nullStaticRouteHandler",];
        yield "typicalMultiSegmentRouteStaticMethodStringPutMethodArray" => ["/account/user/home", [RouterContract::PutMethod,], "self::nullStaticRouteHandler",];
        yield "typicalMultiSegmentRouteStaticMethodStringPatchMethodArray" => ["/account/user/home", [RouterContract::PatchMethod,], "self::nullStaticRouteHandler",];
        yield "typicalMultiSegmentRouteStaticMethodStringHeadMethodArray" => ["/account/user/home", [RouterContract::HeadMethod,], "self::nullStaticRouteHandler",];
        yield "typicalMultiSegmentRouteStaticMethodStringDeleteMethodArray" => ["/account/user/home", [RouterContract::DeleteMethod,], "self::nullStaticRouteHandler",];
        yield "typicalMultiSegmentRouteStaticMethodStringOptionsMethodArray" => ["/account/user/home", [RouterContract::GetMethod,], "self::nullStaticRouteHandler",];
        yield "typicalMultiSegmentRouteStaticMethodStringConnectMethodArray" => ["/account/user/home", [RouterContract::ConnectMethod,], "self::nullStaticRouteHandler",];
        yield "typicalMultiSegmentRouteStaticMethodStringAnyMethodArray" => ["/account/user/home", [RouterContract::AnyMethod,], "self::nullStaticRouteHandler",];

        // tests with route strings containing parameters
        yield "typicalParameterisedRouteStaticMethodGetMethodString" => ["/user/{id}/home", RouterContract::GetMethod, [self::class, "nullStaticRouteHandler"],];
        yield "typicalParameterisedRouteStaticMethodPostMethodString" => ["/user/{id}/home", RouterContract::PostMethod, [self::class, "nullStaticRouteHandler"],];
        yield "typicalParameterisedRouteStaticMethodPutMethodString" => ["/user/{id}/home", RouterContract::PutMethod, [self::class, "nullStaticRouteHandler"],];
        yield "typicalParameterisedRouteStaticMethodPatchMethodString" => ["/user/{id}/home", RouterContract::PatchMethod, [self::class, "nullStaticRouteHandler"],];
        yield "typicalParameterisedRouteStaticMethodHeadMethodString" => ["/user/{id}/home", RouterContract::HeadMethod, [self::class, "nullStaticRouteHandler"],];
        yield "typicalParameterisedRouteStaticMethodDeleteMethodString" => ["/user/{id}/home", RouterContract::DeleteMethod, [self::class, "nullStaticRouteHandler"],];
        yield "typicalParameterisedRouteStaticMethodOptionsMethodString" => ["/user/{id}/home", RouterContract::GetMethod, [self::class, "nullStaticRouteHandler"],];
        yield "typicalParameterisedRouteStaticMethodConnectMethodString" => ["/user/{id}/home", RouterContract::ConnectMethod, [self::class, "nullStaticRouteHandler"],];
        yield "typicalParameterisedRouteStaticMethodGetMethodArray" => ["/user/{id}/home", [RouterContract::GetMethod,], [self::class, "nullStaticRouteHandler"],];
        yield "typicalParameterisedRouteStaticMethodPostMethodArray" => ["/user/{id}/home", [RouterContract::PostMethod,], [self::class, "nullStaticRouteHandler"],];
        yield "typicalParameterisedRouteStaticMethodPutMethodArray" => ["/user/{id}/home", [RouterContract::PutMethod,], [self::class, "nullStaticRouteHandler"],];
        yield "typicalParameterisedRouteStaticMethodPatchMethodArray" => ["/user/{id}/home", [RouterContract::PatchMethod,], [self::class, "nullStaticRouteHandler"],];
        yield "typicalParameterisedRouteStaticMethodHeadMethodArray" => ["/user/{id}/home", [RouterContract::HeadMethod,], [self::class, "nullStaticRouteHandler"],];
        yield "typicalParameterisedRouteStaticMethodDeleteMethodArray" => ["/user/{id}/home", [RouterContract::DeleteMethod,], [self::class, "nullStaticRouteHandler"],];
        yield "typicalParameterisedRouteStaticMethodOptionsMethodArray" => ["/user/{id}/home", [RouterContract::GetMethod,], [self::class, "nullStaticRouteHandler"],];
        yield "typicalParameterisedRouteStaticMethodConnectMethodArray" => ["/user/{id}/home", [RouterContract::ConnectMethod,], [self::class, "nullStaticRouteHandler"],];
        yield "typicalParameterisedRouteStaticMethodAnyMethodArray" => ["/user/{id}/home", [RouterContract::AnyMethod,], [self::class, "nullStaticRouteHandler"],];
        yield "typicalParameterisedRouteMethodGetMethodString" => ["/user/{id}/home", RouterContract::GetMethod, [$this, "nullRouteHandler"],];
        yield "typicalParameterisedRouteMethodPostMethodString" => ["/user/{id}/home", RouterContract::PostMethod, [$this, "nullRouteHandler"],];
        yield "typicalParameterisedRouteMethodPutMethodString" => ["/user/{id}/home", RouterContract::PutMethod, [$this, "nullRouteHandler"],];
        yield "typicalParameterisedRouteMethodPatchMethodString" => ["/user/{id}/home", RouterContract::PatchMethod, [$this, "nullRouteHandler"],];
        yield "typicalParameterisedRouteMethodHeadMethodString" => ["/user/{id}/home", RouterContract::HeadMethod, [$this, "nullRouteHandler"],];
        yield "typicalParameterisedRouteMethodDeleteMethodString" => ["/user/{id}/home", RouterContract::DeleteMethod, [$this, "nullRouteHandler"],];
        yield "typicalParameterisedRouteMethodOptionsMethodString" => ["/user/{id}/home", RouterContract::GetMethod, [$this, "nullRouteHandler"],];
        yield "typicalParameterisedRouteMethodConnectMethodString" => ["/user/{id}/home", RouterContract::ConnectMethod, [$this, "nullRouteHandler"],];
        yield "typicalParameterisedRouteMethodAnyMethodString" => ["/user/{id}/home", RouterContract::AnyMethod, [$this, "nullRouteHandler"],];
        yield "typicalParameterisedRouteMethodGetMethodArray" => ["/user/{id}/home", [RouterContract::GetMethod,], [$this, "nullRouteHandler"],];
        yield "typicalParameterisedRouteMethodPostMethodArray" => ["/user/{id}/home", [RouterContract::PostMethod,], [$this, "nullRouteHandler"],];
        yield "typicalParameterisedRouteMethodPutMethodArray" => ["/user/{id}/home", [RouterContract::PutMethod,], [$this, "nullRouteHandler"],];
        yield "typicalParameterisedRouteMethodPatchMethodArray" => ["/user/{id}/home", [RouterContract::PatchMethod,], [$this, "nullRouteHandler"],];
        yield "typicalParameterisedRouteMethodHeadMethodArray" => ["/user/{id}/home", [RouterContract::HeadMethod,], [$this, "nullRouteHandler"],];
        yield "typicalParameterisedRouteMethodDeleteMethodArray" => ["/user/{id}/home", [RouterContract::DeleteMethod,], [$this, "nullRouteHandler"],];
        yield "typicalParameterisedRouteMethodOptionsMethodArray" => ["/user/{id}/home", [RouterContract::GetMethod,], [$this, "nullRouteHandler"],];
        yield "typicalParameterisedRouteMethodConnectMethodArray" => ["/user/{id}/home", [RouterContract::ConnectMethod,], [$this, "nullRouteHandler"],];
        yield "typicalParameterisedRouteMethodAnyMethodArray" => ["/user/{id}/home", [RouterContract::AnyMethod,], [$this, "nullRouteHandler"],];

        yield "typicalParameterisedRouteClosureGetMethodString" => [
            "/user/{id}/home",
            RouterContract::GetMethod,
            function () {
            },
        ];

        yield "typicalParameterisedRouteClosurePostMethodString" => [
            "/user/{id}/home",
            RouterContract::PostMethod,
            function () {
            },
        ];

        yield "typicalParameterisedRouteClosurePutMethodString" => [
            "/user/{id}/home",
            RouterContract::PutMethod,
            function () {
            },
        ];

        yield "typicalParameterisedRouteClosurePatchMethodString" => [
            "/user/{id}/home",
            RouterContract::PatchMethod,
            function () {
            },
        ];

        yield "typicalParameterisedRouteClosureHeadMethodString" => [
            "/user/{id}/home",
            RouterContract::HeadMethod,
            function () {
            },
        ];

        yield "typicalParameterisedRouteClosureDeleteMethodString" => [
            "/user/{id}/home",
            RouterContract::DeleteMethod,
            function () {
            },
        ];

        yield "typicalParameterisedRouteClosureOptionsMethodString" => [
            "/user/{id}/home",
            RouterContract::GetMethod,
            function () {
            },
        ];

        yield "typicalParameterisedRouteClosureConnectMethodString" => [
            "/user/{id}/home",
            RouterContract::ConnectMethod,
            function () {
            },
        ];

        yield "typicalParameterisedRouteClosureAnyMethodString" => [
            "/user/{id}/home",
            RouterContract::AnyMethod,
            function () {
            },
        ];

        yield "typicalParameterisedRouteClosureGetMethodArray" => [
            "/user/{id}/home",
            [RouterContract::GetMethod,],
            function () {
            },
        ];

        yield "typicalParameterisedRouteClosurePostMethodArray" => [
            "/user/{id}/home",
            [RouterContract::PostMethod,],
            function () {
            },
        ];

        yield "typicalParameterisedRouteClosurePutMethodArray" => [
            "/user/{id}/home",
            [RouterContract::PutMethod,],
            function () {
            },
        ];

        yield "typicalParameterisedRouteClosurePatchMethodArray" => [
            "/user/{id}/home",
            [RouterContract::PatchMethod,],
            function () {
            },
        ];

        yield "typicalParameterisedRouteClosureHeadMethodArray" => [
            "/user/{id}/home",
            [RouterContract::HeadMethod,],
            function () {
            },
        ];

        yield "typicalParameterisedRouteClosureDeleteMethodArray" => [
            "/user/{id}/home",
            [RouterContract::DeleteMethod,],
            function () {
            },
        ];

        yield "typicalParameterisedRouteClosureOptionsMethodArray" => [
            "/user/{id}/home",
            [RouterContract::GetMethod,],
            function () {
            },
        ];

        yield "typicalParameterisedRouteClosureConnectMethodArray" => [
            "/user/{id}/home",
            [RouterContract::ConnectMethod,],
            function () {
            },
        ];

        yield "typicalParameterisedRouteClosureAnyMethodArray" => [
            "/user/{id}/home",
            [RouterContract::AnyMethod,],
            function () {
            },
        ];

        yield "typicalParameterisedRouteFunctionNameGetMethodString" => [
            "/user/{id}/home",
            RouterContract::GetMethod,
            "phpinfo",
        ];
        yield "typicalParameterisedRouteFunctionNamePostMethodString" => ["/user/{id}/home", RouterContract::PostMethod, "phpinfo",];
        yield "typicalParameterisedRouteFunctionNamePutMethodString" => ["/user/{id}/home", RouterContract::PutMethod, "phpinfo",];
        yield "typicalParameterisedRouteFunctionNamePatchMethodString" => ["/user/{id}/home", RouterContract::PatchMethod, "phpinfo",];
        yield "typicalParameterisedRouteFunctionNameHeadMethodString" => ["/user/{id}/home", RouterContract::HeadMethod, "phpinfo",];
        yield "typicalParameterisedRouteFunctionNameDeleteMethodString" => ["/user/{id}/home", RouterContract::DeleteMethod, "phpinfo",];
        yield "typicalParameterisedRouteFunctionNameOptionsMethodString" => ["/user/{id}/home", RouterContract::GetMethod, "phpinfo",];
        yield "typicalParameterisedRouteFunctionNameConnectMethodString" => ["/user/{id}/home", RouterContract::ConnectMethod, "phpinfo",];
        yield "typicalParameterisedRouteFunctionNameAnyMethodString" => ["/user/{id}/home", RouterContract::AnyMethod, "phpinfo",];
        yield "typicalParameterisedRouteFunctionNameGetMethodArray" => ["/user/{id}/home", [RouterContract::GetMethod,], "phpinfo",];
        yield "typicalParameterisedRouteFunctionNamePostMethodArray" => ["/user/{id}/home", [RouterContract::PostMethod,], "phpinfo",];
        yield "typicalParameterisedRouteFunctionNamePutMethodArray" => ["/user/{id}/home", [RouterContract::PutMethod,], "phpinfo",];
        yield "typicalParameterisedRouteFunctionNamePatchMethodArray" => ["/user/{id}/home", [RouterContract::PatchMethod,], "phpinfo",];
        yield "typicalParameterisedRouteFunctionNameHeadMethodArray" => ["/user/{id}/home", [RouterContract::HeadMethod,], "phpinfo",];
        yield "typicalParameterisedRouteFunctionNameDeleteMethodArray" => ["/user/{id}/home", [RouterContract::DeleteMethod,], "phpinfo",];
        yield "typicalParameterisedRouteFunctionNameOptionsMethodArray" => ["/user/{id}/home", [RouterContract::GetMethod,], "phpinfo",];
        yield "typicalParameterisedRouteFunctionNameConnectMethodArray" => ["/user/{id}/home", [RouterContract::ConnectMethod,], "phpinfo",];
        yield "typicalParameterisedRouteFunctionNameAnyMethodArray" => ["/user/{id}/home", [RouterContract::AnyMethod,], "phpinfo",];
        yield "typicalParameterisedRouteStaticMethodStringGetMethodString" => ["/user/{id}/home", RouterContract::GetMethod, "self::nullStaticRouteHandler",];
        yield "typicalParameterisedRouteStaticMethodStringPostMethodString" => ["/user/{id}/home", RouterContract::PostMethod, "self::nullStaticRouteHandler",];
        yield "typicalParameterisedRouteStaticMethodStringPutMethodString" => ["/user/{id}/home", RouterContract::PutMethod, "self::nullStaticRouteHandler",];
        yield "typicalParameterisedRouteStaticMethodStringPatchMethodString" => ["/user/{id}/home", RouterContract::PatchMethod, "self::nullStaticRouteHandler",];
        yield "typicalParameterisedRouteStaticMethodStringHeadMethodString" => ["/user/{id}/home", RouterContract::HeadMethod, "self::nullStaticRouteHandler",];
        yield "typicalParameterisedRouteStaticMethodStringDeleteMethodString" => ["/user/{id}/home", RouterContract::DeleteMethod, "self::nullStaticRouteHandler",];
        yield "typicalParameterisedRouteStaticMethodStringOptionsMethodString" => ["/user/{id}/home", RouterContract::GetMethod, "self::nullStaticRouteHandler",];
        yield "typicalParameterisedRouteStaticMethodStringConnectMethodString" => ["/user/{id}/home", RouterContract::ConnectMethod, "self::nullStaticRouteHandler",];
        yield "typicalParameterisedRouteStaticMethodStringAnyMethodString" => ["/user/{id}/home", RouterContract::AnyMethod, "self::nullStaticRouteHandler",];
        yield "typicalParameterisedRouteStaticMethodStringGetMethodArray" => ["/user/{id}/home", [RouterContract::GetMethod,], "self::nullStaticRouteHandler",];
        yield "typicalParameterisedRouteStaticMethodStringPostMethodArray" => ["/user/{id}/home", [RouterContract::PostMethod,], "self::nullStaticRouteHandler",];
        yield "typicalParameterisedRouteStaticMethodStringPutMethodArray" => ["/user/{id}/home", [RouterContract::PutMethod,], "self::nullStaticRouteHandler",];
        yield "typicalParameterisedRouteStaticMethodStringPatchMethodArray" => ["/user/{id}/home", [RouterContract::PatchMethod,], "self::nullStaticRouteHandler",];
        yield "typicalParameterisedRouteStaticMethodStringHeadMethodArray" => ["/user/{id}/home", [RouterContract::HeadMethod,], "self::nullStaticRouteHandler",];
        yield "typicalParameterisedRouteStaticMethodStringDeleteMethodArray" => ["/user/{id}/home", [RouterContract::DeleteMethod,], "self::nullStaticRouteHandler",];
        yield "typicalParameterisedRouteStaticMethodStringOptionsMethodArray" => ["/user/{id}/home", [RouterContract::GetMethod,], "self::nullStaticRouteHandler",];
        yield "typicalParameterisedRouteStaticMethodStringConnectMethodArray" => ["/user/{id}/home", [RouterContract::ConnectMethod,], "self::nullStaticRouteHandler",];
        yield "typicalParameterisedRouteStaticMethodStringAnyMethodArray" => ["/user/{id}/home", [RouterContract::AnyMethod,], "self::nullStaticRouteHandler",];

        yield "typicalMultiParameterRouteStaticMethodGetMethodString" => ["/account/{account_id}/user/{user_id}/home", RouterContract::GetMethod, [self::class, "nullStaticRouteHandler"],];
        yield "typicalMultiParameterRouteStaticMethodPostMethodString" => ["/account/{account_id}/user/{user_id}/home", RouterContract::PostMethod, [self::class, "nullStaticRouteHandler"],];
        yield "typicalMultiParameterRouteStaticMethodPutMethodString" => ["/account/{account_id}/user/{user_id}/home", RouterContract::PutMethod, [self::class, "nullStaticRouteHandler"],];
        yield "typicalMultiParameterRouteStaticMethodPatchMethodString" => ["/account/{account_id}/user/{user_id}/home", RouterContract::PatchMethod, [self::class, "nullStaticRouteHandler"],];
        yield "typicalMultiParameterRouteStaticMethodHeadMethodString" => ["/account/{account_id}/user/{user_id}/home", RouterContract::HeadMethod, [self::class, "nullStaticRouteHandler"],];
        yield "typicalMultiParameterRouteStaticMethodDeleteMethodString" => ["/account/{account_id}/user/{user_id}/home", RouterContract::DeleteMethod, [self::class, "nullStaticRouteHandler"],];
        yield "typicalMultiParameterRouteStaticMethodOptionsMethodString" => ["/account/{account_id}/user/{user_id}/home", RouterContract::GetMethod, [self::class, "nullStaticRouteHandler"],];
        yield "typicalMultiParameterRouteStaticMethodConnectMethodString" => ["/account/{account_id}/user/{user_id}/home", RouterContract::ConnectMethod, [self::class, "nullStaticRouteHandler"],];
        yield "typicalMultiParameterRouteStaticMethodGetMethodArray" => ["/account/{account_id}/user/{user_id}/home", [RouterContract::GetMethod,], [self::class, "nullStaticRouteHandler"],];
        yield "typicalMultiParameterRouteStaticMethodPostMethodArray" => ["/account/{account_id}/user/{user_id}/home", [RouterContract::PostMethod,], [self::class, "nullStaticRouteHandler"],];
        yield "typicalMultiParameterRouteStaticMethodPutMethodArray" => ["/account/{account_id}/user/{user_id}/home", [RouterContract::PutMethod,], [self::class, "nullStaticRouteHandler"],];
        yield "typicalMultiParameterRouteStaticMethodPatchMethodArray" => ["/account/{account_id}/user/{user_id}/home", [RouterContract::PatchMethod,], [self::class, "nullStaticRouteHandler"],];
        yield "typicalMultiParameterRouteStaticMethodHeadMethodArray" => ["/account/{account_id}/user/{user_id}/home", [RouterContract::HeadMethod,], [self::class, "nullStaticRouteHandler"],];
        yield "typicalMultiParameterRouteStaticMethodDeleteMethodArray" => ["/account/{account_id}/user/{user_id}/home", [RouterContract::DeleteMethod,], [self::class, "nullStaticRouteHandler"],];
        yield "typicalMultiParameterRouteStaticMethodOptionsMethodArray" => ["/account/{account_id}/user/{user_id}/home", [RouterContract::GetMethod,], [self::class, "nullStaticRouteHandler"],];
        yield "typicalMultiParameterRouteStaticMethodConnectMethodArray" => ["/account/{account_id}/user/{user_id}/home", [RouterContract::ConnectMethod,], [self::class, "nullStaticRouteHandler"],];
        yield "typicalMultiParameterRouteStaticMethodAnyMethodArray" => ["/account/{account_id}/user/{user_id}/home", [RouterContract::AnyMethod,], [self::class, "nullStaticRouteHandler"],];
        yield "typicalMultiParameterRouteMethodGetMethodString" => ["/account/{account_id}/user/{user_id}/home", RouterContract::GetMethod, [$this, "nullRouteHandler"],];
        yield "typicalMultiParameterRouteMethodPostMethodString" => ["/account/{account_id}/user/{user_id}/home", RouterContract::PostMethod, [$this, "nullRouteHandler"],];
        yield "typicalMultiParameterRouteMethodPutMethodString" => ["/account/{account_id}/user/{user_id}/home", RouterContract::PutMethod, [$this, "nullRouteHandler"],];
        yield "typicalMultiParameterRouteMethodPatchMethodString" => ["/account/{account_id}/user/{user_id}/home", RouterContract::PatchMethod, [$this, "nullRouteHandler"],];
        yield "typicalMultiParameterRouteMethodHeadMethodString" => ["/account/{account_id}/user/{user_id}/home", RouterContract::HeadMethod, [$this, "nullRouteHandler"],];
        yield "typicalMultiParameterRouteMethodDeleteMethodString" => ["/account/{account_id}/user/{user_id}/home", RouterContract::DeleteMethod, [$this, "nullRouteHandler"],];
        yield "typicalMultiParameterRouteMethodOptionsMethodString" => ["/account/{account_id}/user/{user_id}/home", RouterContract::GetMethod, [$this, "nullRouteHandler"],];
        yield "typicalMultiParameterRouteMethodConnectMethodString" => ["/account/{account_id}/user/{user_id}/home", RouterContract::ConnectMethod, [$this, "nullRouteHandler"],];
        yield "typicalMultiParameterRouteMethodAnyMethodString" => ["/account/{account_id}/user/{user_id}/home", RouterContract::AnyMethod, [$this, "nullRouteHandler"],];
        yield "typicalMultiParameterRouteMethodGetMethodArray" => ["/account/{account_id}/user/{user_id}/home", [RouterContract::GetMethod,], [$this, "nullRouteHandler"],];
        yield "typicalMultiParameterRouteMethodPostMethodArray" => ["/account/{account_id}/user/{user_id}/home", [RouterContract::PostMethod,], [$this, "nullRouteHandler"],];
        yield "typicalMultiParameterRouteMethodPutMethodArray" => ["/account/{account_id}/user/{user_id}/home", [RouterContract::PutMethod,], [$this, "nullRouteHandler"],];
        yield "typicalMultiParameterRouteMethodPatchMethodArray" => ["/account/{account_id}/user/{user_id}/home", [RouterContract::PatchMethod,], [$this, "nullRouteHandler"],];
        yield "typicalMultiParameterRouteMethodHeadMethodArray" => ["/account/{account_id}/user/{user_id}/home", [RouterContract::HeadMethod,], [$this, "nullRouteHandler"],];
        yield "typicalMultiParameterRouteMethodDeleteMethodArray" => ["/account/{account_id}/user/{user_id}/home", [RouterContract::DeleteMethod,], [$this, "nullRouteHandler"],];
        yield "typicalMultiParameterRouteMethodOptionsMethodArray" => ["/account/{account_id}/user/{user_id}/home", [RouterContract::GetMethod,], [$this, "nullRouteHandler"],];
        yield "typicalMultiParameterRouteMethodConnectMethodArray" => ["/account/{account_id}/user/{user_id}/home", [RouterContract::ConnectMethod,], [$this, "nullRouteHandler"],];
        yield "typicalMultiParameterRouteMethodAnyMethodArray" => ["/account/{account_id}/user/{user_id}/home", [RouterContract::AnyMethod,], [$this, "nullRouteHandler"],];

        yield "typicalMultiParameterRouteClosureGetMethodString" => [
            "/account/{account_id}/user/{user_id}/home",
            RouterContract::GetMethod,
            function () {
            },
        ];

        yield "typicalMultiParameterRouteClosurePostMethodString" => [
            "/account/{account_id}/user/{user_id}/home",
            RouterContract::PostMethod,
            function () {
            },
        ];

        yield "typicalMultiParameterRouteClosurePutMethodString" => [
            "/account/{account_id}/user/{user_id}/home",
            RouterContract::PutMethod,
            function () {
            },
        ];

        yield "typicalMultiParameterRouteClosurePatchMethodString" => [
            "/account/{account_id}/user/{user_id}/home",
            RouterContract::PatchMethod,
            function () {
            },
        ];

        yield "typicalMultiParameterRouteClosureHeadMethodString" => [
            "/account/{account_id}/user/{user_id}/home",
            RouterContract::HeadMethod,
            function () {
            },
        ];

        yield "typicalMultiParameterRouteClosureDeleteMethodString" => [
            "/account/{account_id}/user/{user_id}/home",
            RouterContract::DeleteMethod,
            function () {
            },
        ];

        yield "typicalMultiParameterRouteClosureOptionsMethodString" => [
            "/account/{account_id}/user/{user_id}/home",
            RouterContract::GetMethod,
            function () {
            },
        ];

        yield "typicalMultiParameterRouteClosureConnectMethodString" => [
            "/account/{account_id}/user/{user_id}/home",
            RouterContract::ConnectMethod,
            function () {
            },
        ];

        yield "typicalMultiParameterRouteClosureAnyMethodString" => [
            "/account/{account_id}/user/{user_id}/home",
            RouterContract::AnyMethod,
            function () {
            },
        ];

        yield "typicalMultiParameterRouteClosureGetMethodArray" => [
            "/account/{account_id}/user/{user_id}/home",
            [RouterContract::GetMethod,],
            function () {
            },
        ];

        yield "typicalMultiParameterRouteClosurePostMethodArray" => [
            "/account/{account_id}/user/{user_id}/home",
            [RouterContract::PostMethod,],
            function () {
            },
        ];

        yield "typicalMultiParameterRouteClosurePutMethodArray" => [
            "/account/{account_id}/user/{user_id}/home",
            [RouterContract::PutMethod,],
            function () {
            },
        ];

        yield "typicalMultiParameterRouteClosurePatchMethodArray" => [
            "/account/{account_id}/user/{user_id}/home",
            [RouterContract::PatchMethod,],
            function () {
            },
        ];

        yield "typicalMultiParameterRouteClosureHeadMethodArray" => [
            "/account/{account_id}/user/{user_id}/home",
            [RouterContract::HeadMethod,],
            function () {
            },
        ];

        yield "typicalMultiParameterRouteClosureDeleteMethodArray" => [
            "/account/{account_id}/user/{user_id}/home",
            [RouterContract::DeleteMethod,],
            function () {
            },
        ];

        yield "typicalMultiParameterRouteClosureOptionsMethodArray" => [
            "/account/{account_id}/user/{user_id}/home",
            [RouterContract::GetMethod,],
            function () {
            },
        ];

        yield "typicalMultiParameterRouteClosureConnectMethodArray" => [
            "/account/{account_id}/user/{user_id}/home",
            [RouterContract::ConnectMethod,],
            function () {
            },
        ];

        yield "typicalMultiParameterRouteClosureAnyMethodArray" => [
            "/account/{account_id}/user/{user_id}/home",
            [RouterContract::AnyMethod,],
            function () {
            },
        ];

        yield "typicalMultiParameterRouteFunctionNameGetMethodString" => [
            "/account/{account_id}/user/{user_id}/home",
            RouterContract::GetMethod,
            "phpinfo",
        ];

        yield "typicalMultiParameterRouteFunctionNamePostMethodString" => ["/account/{account_id}/user/{user_id}/home", RouterContract::PostMethod, "phpinfo",];
        yield "typicalMultiParameterRouteFunctionNamePutMethodString" => ["/account/{account_id}/user/{user_id}/home", RouterContract::PutMethod, "phpinfo",];
        yield "typicalMultiParameterRouteFunctionNamePatchMethodString" => ["/account/{account_id}/user/{user_id}/home", RouterContract::PatchMethod, "phpinfo",];
        yield "typicalMultiParameterRouteFunctionNameHeadMethodString" => ["/account/{account_id}/user/{user_id}/home", RouterContract::HeadMethod, "phpinfo",];
        yield "typicalMultiParameterRouteFunctionNameDeleteMethodString" => ["/account/{account_id}/user/{user_id}/home", RouterContract::DeleteMethod, "phpinfo",];
        yield "typicalMultiParameterRouteFunctionNameOptionsMethodString" => ["/account/{account_id}/user/{user_id}/home", RouterContract::GetMethod, "phpinfo",];
        yield "typicalMultiParameterRouteFunctionNameConnectMethodString" => ["/account/{account_id}/user/{user_id}/home", RouterContract::ConnectMethod, "phpinfo",];
        yield "typicalMultiParameterRouteFunctionNameAnyMethodString" => ["/account/{account_id}/user/{user_id}/home", RouterContract::AnyMethod, "phpinfo",];
        yield "typicalMultiParameterRouteFunctionNameGetMethodArray" => ["/account/{account_id}/user/{user_id}/home", [RouterContract::GetMethod,], "phpinfo",];
        yield "typicalMultiParameterRouteFunctionNamePostMethodArray" => ["/account/{account_id}/user/{user_id}/home", [RouterContract::PostMethod,], "phpinfo",];
        yield "typicalMultiParameterRouteFunctionNamePutMethodArray" => ["/account/{account_id}/user/{user_id}/home", [RouterContract::PutMethod,], "phpinfo",];
        yield "typicalMultiParameterRouteFunctionNamePatchMethodArray" => ["/account/{account_id}/user/{user_id}/home", [RouterContract::PatchMethod,], "phpinfo",];
        yield "typicalMultiParameterRouteFunctionNameHeadMethodArray" => ["/account/{account_id}/user/{user_id}/home", [RouterContract::HeadMethod,], "phpinfo",];
        yield "typicalMultiParameterRouteFunctionNameDeleteMethodArray" => ["/account/{account_id}/user/{user_id}/home", [RouterContract::DeleteMethod,], "phpinfo",];
        yield "typicalMultiParameterRouteFunctionNameOptionsMethodArray" => ["/account/{account_id}/user/{user_id}/home", [RouterContract::GetMethod,], "phpinfo",];
        yield "typicalMultiParameterRouteFunctionNameConnectMethodArray" => ["/account/{account_id}/user/{user_id}/home", [RouterContract::ConnectMethod,], "phpinfo",];
        yield "typicalMultiParameterRouteFunctionNameAnyMethodArray" => ["/account/{account_id}/user/{user_id}/home", [RouterContract::AnyMethod,], "phpinfo",];
        yield "typicalMultiParameterRouteStaticMethodStringGetMethodString" => ["/account/{account_id}/user/{user_id}/home", RouterContract::GetMethod, "self::nullStaticRouteHandler",];
        yield "typicalMultiParameterRouteStaticMethodStringPostMethodString" => ["/account/{account_id}/user/{user_id}/home", RouterContract::PostMethod, "self::nullStaticRouteHandler",];
        yield "typicalMultiParameterRouteStaticMethodStringPutMethodString" => ["/account/{account_id}/user/{user_id}/home", RouterContract::PutMethod, "self::nullStaticRouteHandler",];
        yield "typicalMultiParameterRouteStaticMethodStringPatchMethodString" => ["/account/{account_id}/user/{user_id}/home", RouterContract::PatchMethod, "self::nullStaticRouteHandler",];
        yield "typicalMultiParameterRouteStaticMethodStringHeadMethodString" => ["/account/{account_id}/user/{user_id}/home", RouterContract::HeadMethod, "self::nullStaticRouteHandler",];
        yield "typicalMultiParameterRouteStaticMethodStringDeleteMethodString" => ["/account/{account_id}/user/{user_id}/home", RouterContract::DeleteMethod, "self::nullStaticRouteHandler",];
        yield "typicalMultiParameterRouteStaticMethodStringOptionsMethodString" => ["/account/{account_id}/user/{user_id}/home", RouterContract::GetMethod, "self::nullStaticRouteHandler",];
        yield "typicalMultiParameterRouteStaticMethodStringConnectMethodString" => ["/account/{account_id}/user/{user_id}/home", RouterContract::ConnectMethod, "self::nullStaticRouteHandler",];
        yield "typicalMultiParameterRouteStaticMethodStringAnyMethodString" => ["/account/{account_id}/user/{user_id}/home", RouterContract::AnyMethod, "self::nullStaticRouteHandler",];
        yield "typicalMultiParameterRouteStaticMethodStringGetMethodArray" => ["/account/{account_id}/user/{user_id}/home", [RouterContract::GetMethod,], "self::nullStaticRouteHandler",];
        yield "typicalMultiParameterRouteStaticMethodStringPostMethodArray" => ["/account/{account_id}/user/{user_id}/home", [RouterContract::PostMethod,], "self::nullStaticRouteHandler",];
        yield "typicalMultiParameterRouteStaticMethodStringPutMethodArray" => ["/account/{account_id}/user/{user_id}/home", [RouterContract::PutMethod,], "self::nullStaticRouteHandler",];
        yield "typicalMultiParameterRouteStaticMethodStringPatchMethodArray" => ["/account/{account_id}/user/{user_id}/home", [RouterContract::PatchMethod,], "self::nullStaticRouteHandler",];
        yield "typicalMultiParameterRouteStaticMethodStringHeadMethodArray" => ["/account/{account_id}/user/{user_id}/home", [RouterContract::HeadMethod,], "self::nullStaticRouteHandler",];
        yield "typicalMultiParameterRouteStaticMethodStringDeleteMethodArray" => ["/account/{account_id}/user/{user_id}/home", [RouterContract::DeleteMethod,], "self::nullStaticRouteHandler",];
        yield "typicalMultiParameterRouteStaticMethodStringOptionsMethodArray" => ["/account/{account_id}/user/{user_id}/home", [RouterContract::GetMethod,], "self::nullStaticRouteHandler",];
        yield "typicalMultiParameterRouteStaticMethodStringConnectMethodArray" => ["/account/{account_id}/user/{user_id}/home", [RouterContract::ConnectMethod,], "self::nullStaticRouteHandler",];
        yield "typicalMultiParameterRouteStaticMethodStringAnyMethodArray" => ["/account/{account_id}/user/{user_id}/home", [RouterContract::AnyMethod,], "self::nullStaticRouteHandler",];

        yield "invalidDuplicateParameterRouteStaticMethodGetMethodString" => ["/account/{id}/user/{id}/home", RouterContract::GetMethod, [self::class, "nullStaticRouteHandler"], DuplicateRouteParameterNameException::class,];
        yield "invalidDuplicateParameterRouteStaticMethodPostMethodString" => ["/account/{id}/user/{id}/home", RouterContract::PostMethod, [self::class, "nullStaticRouteHandler"], DuplicateRouteParameterNameException::class,];
        yield "invalidDuplicateParameterRouteStaticMethodPutMethodString" => ["/account/{id}/user/{id}/home", RouterContract::PutMethod, [self::class, "nullStaticRouteHandler"], DuplicateRouteParameterNameException::class,];
        yield "invalidDuplicateParameterRouteStaticMethodPatchMethodString" => ["/account/{id}/user/{id}/home", RouterContract::PatchMethod, [self::class, "nullStaticRouteHandler"], DuplicateRouteParameterNameException::class,];
        yield "invalidDuplicateParameterRouteStaticMethodHeadMethodString" => ["/account/{id}/user/{id}/home", RouterContract::HeadMethod, [self::class, "nullStaticRouteHandler"], DuplicateRouteParameterNameException::class,];
        yield "invalidDuplicateParameterRouteStaticMethodDeleteMethodString" => ["/account/{id}/user/{id}/home", RouterContract::DeleteMethod, [self::class, "nullStaticRouteHandler"], DuplicateRouteParameterNameException::class,];
        yield "invalidDuplicateParameterRouteStaticMethodOptionsMethodString" => ["/account/{id}/user/{id}/home", RouterContract::GetMethod, [self::class, "nullStaticRouteHandler"], DuplicateRouteParameterNameException::class,];
        yield "invalidDuplicateParameterRouteStaticMethodConnectMethodString" => ["/account/{id}/user/{id}/home", RouterContract::ConnectMethod, [self::class, "nullStaticRouteHandler"], DuplicateRouteParameterNameException::class,];
        yield "invalidDuplicateParameterRouteStaticMethodGetMethodArray" => ["/account/{id}/user/{id}/home", [RouterContract::GetMethod,], [self::class, "nullStaticRouteHandler"], DuplicateRouteParameterNameException::class,];
        yield "invalidDuplicateParameterRouteStaticMethodPostMethodArray" => ["/account/{id}/user/{id}/home", [RouterContract::PostMethod,], [self::class, "nullStaticRouteHandler"], DuplicateRouteParameterNameException::class,];
        yield "invalidDuplicateParameterRouteStaticMethodPutMethodArray" => ["/account/{id}/user/{id}/home", [RouterContract::PutMethod,], [self::class, "nullStaticRouteHandler"], DuplicateRouteParameterNameException::class,];
        yield "invalidDuplicateParameterRouteStaticMethodPatchMethodArray" => ["/account/{id}/user/{id}/home", [RouterContract::PatchMethod,], [self::class, "nullStaticRouteHandler"], DuplicateRouteParameterNameException::class,];
        yield "invalidDuplicateParameterRouteStaticMethodHeadMethodArray" => ["/account/{id}/user/{id}/home", [RouterContract::HeadMethod,], [self::class, "nullStaticRouteHandler"], DuplicateRouteParameterNameException::class,];
        yield "invalidDuplicateParameterRouteStaticMethodDeleteMethodArray" => ["/account/{id}/user/{id}/home", [RouterContract::DeleteMethod,], [self::class, "nullStaticRouteHandler"], DuplicateRouteParameterNameException::class,];
        yield "invalidDuplicateParameterRouteStaticMethodOptionsMethodArray" => ["/account/{id}/user/{id}/home", [RouterContract::GetMethod,], [self::class, "nullStaticRouteHandler"], DuplicateRouteParameterNameException::class,];
        yield "invalidDuplicateParameterRouteStaticMethodConnectMethodArray" => ["/account/{id}/user/{id}/home", [RouterContract::ConnectMethod,], [self::class, "nullStaticRouteHandler"], DuplicateRouteParameterNameException::class,];
        yield "invalidDuplicateParameterRouteStaticMethodAnyMethodArray" => ["/account/{id}/user/{id}/home", [RouterContract::AnyMethod,], [self::class, "nullStaticRouteHandler"], DuplicateRouteParameterNameException::class,];
        yield "invalidDuplicateParameterRouteMethodGetMethodString" => ["/account/{id}/user/{id}/home", RouterContract::GetMethod, [$this, "nullRouteHandler"], DuplicateRouteParameterNameException::class,];
        yield "invalidDuplicateParameterRouteMethodPostMethodString" => ["/account/{id}/user/{id}/home", RouterContract::PostMethod, [$this, "nullRouteHandler"], DuplicateRouteParameterNameException::class,];
        yield "invalidDuplicateParameterRouteMethodPutMethodString" => ["/account/{id}/user/{id}/home", RouterContract::PutMethod, [$this, "nullRouteHandler"], DuplicateRouteParameterNameException::class,];
        yield "invalidDuplicateParameterRouteMethodPatchMethodString" => ["/account/{id}/user/{id}/home", RouterContract::PatchMethod, [$this, "nullRouteHandler"], DuplicateRouteParameterNameException::class,];
        yield "invalidDuplicateParameterRouteMethodHeadMethodString" => ["/account/{id}/user/{id}/home", RouterContract::HeadMethod, [$this, "nullRouteHandler"], DuplicateRouteParameterNameException::class,];
        yield "invalidDuplicateParameterRouteMethodDeleteMethodString" => ["/account/{id}/user/{id}/home", RouterContract::DeleteMethod, [$this, "nullRouteHandler"], DuplicateRouteParameterNameException::class,];
        yield "invalidDuplicateParameterRouteMethodOptionsMethodString" => ["/account/{id}/user/{id}/home", RouterContract::GetMethod, [$this, "nullRouteHandler"], DuplicateRouteParameterNameException::class,];
        yield "invalidDuplicateParameterRouteMethodConnectMethodString" => ["/account/{id}/user/{id}/home", RouterContract::ConnectMethod, [$this, "nullRouteHandler"], DuplicateRouteParameterNameException::class,];
        yield "invalidDuplicateParameterRouteMethodAnyMethodString" => ["/account/{id}/user/{id}/home", RouterContract::AnyMethod, [$this, "nullRouteHandler"], DuplicateRouteParameterNameException::class,];
        yield "invalidDuplicateParameterRouteMethodGetMethodArray" => ["/account/{id}/user/{id}/home", [RouterContract::GetMethod,], [$this, "nullRouteHandler"], DuplicateRouteParameterNameException::class,];
        yield "invalidDuplicateParameterRouteMethodPostMethodArray" => ["/account/{id}/user/{id}/home", [RouterContract::PostMethod,], [$this, "nullRouteHandler"], DuplicateRouteParameterNameException::class,];
        yield "invalidDuplicateParameterRouteMethodPutMethodArray" => ["/account/{id}/user/{id}/home", [RouterContract::PutMethod,], [$this, "nullRouteHandler"], DuplicateRouteParameterNameException::class,];
        yield "invalidDuplicateParameterRouteMethodPatchMethodArray" => ["/account/{id}/user/{id}/home", [RouterContract::PatchMethod,], [$this, "nullRouteHandler"], DuplicateRouteParameterNameException::class,];
        yield "invalidDuplicateParameterRouteMethodHeadMethodArray" => ["/account/{id}/user/{id}/home", [RouterContract::HeadMethod,], [$this, "nullRouteHandler"], DuplicateRouteParameterNameException::class,];
        yield "invalidDuplicateParameterRouteMethodDeleteMethodArray" => ["/account/{id}/user/{id}/home", [RouterContract::DeleteMethod,], [$this, "nullRouteHandler"], DuplicateRouteParameterNameException::class,];
        yield "invalidDuplicateParameterRouteMethodOptionsMethodArray" => ["/account/{id}/user/{id}/home", [RouterContract::GetMethod,], [$this, "nullRouteHandler"], DuplicateRouteParameterNameException::class,];
        yield "invalidDuplicateParameterRouteMethodConnectMethodArray" => ["/account/{id}/user/{id}/home", [RouterContract::ConnectMethod,], [$this, "nullRouteHandler"], DuplicateRouteParameterNameException::class,];
        yield "invalidDuplicateParameterRouteMethodAnyMethodArray" => ["/account/{id}/user/{id}/home", [RouterContract::AnyMethod,], [$this, "nullRouteHandler"], DuplicateRouteParameterNameException::class,];

        yield "invalidDuplicateParameterRouteClosureGetMethodString" => [
            "/account/{id}/user/{id}/home",
            RouterContract::GetMethod,
            function () {
            },
            DuplicateRouteParameterNameException::class,
         ];

        yield "invalidDuplicateParameterRouteClosurePostMethodString" => [
            "/account/{id}/user/{id}/home",
            RouterContract::PostMethod,
            function () {
            },
            DuplicateRouteParameterNameException::class,
         ];

        yield "invalidDuplicateParameterRouteClosurePutMethodString" => [
            "/account/{id}/user/{id}/home",
            RouterContract::PutMethod,
            function () {
            },
            DuplicateRouteParameterNameException::class,
         ];

        yield "invalidDuplicateParameterRouteClosurePatchMethodString" => [
            "/account/{id}/user/{id}/home",
            RouterContract::PatchMethod,
            function () {
            },
            DuplicateRouteParameterNameException::class,
         ];

        yield "invalidDuplicateParameterRouteClosureHeadMethodString" => [
            "/account/{id}/user/{id}/home",
            RouterContract::HeadMethod,
            function () {
            },
            DuplicateRouteParameterNameException::class,
         ];

        yield "invalidDuplicateParameterRouteClosureDeleteMethodString" => [
            "/account/{id}/user/{id}/home",
            RouterContract::DeleteMethod,
            function () {
            },
            DuplicateRouteParameterNameException::class,
         ];

        yield "invalidDuplicateParameterRouteClosureOptionsMethodString" => [
            "/account/{id}/user/{id}/home",
            RouterContract::GetMethod,
            function () {
            },
            DuplicateRouteParameterNameException::class,
         ];

        yield "invalidDuplicateParameterRouteClosureConnectMethodString" => [
            "/account/{id}/user/{id}/home",
            RouterContract::ConnectMethod,
            function () {
            },
            DuplicateRouteParameterNameException::class,
         ];

        yield "invalidDuplicateParameterRouteClosureAnyMethodString" => [
            "/account/{id}/user/{id}/home",
            RouterContract::AnyMethod,
            function () {
            },
            DuplicateRouteParameterNameException::class,
         ];

        yield "invalidDuplicateParameterRouteClosureGetMethodArray" => [
            "/account/{id}/user/{id}/home",
            [RouterContract::GetMethod,],
            function () {
            },
            DuplicateRouteParameterNameException::class,
        ];

        yield "invalidDuplicateParameterRouteClosurePostMethodArray" => [
            "/account/{id}/user/{id}/home",
            [RouterContract::PostMethod,],
            function () {
            },
            DuplicateRouteParameterNameException::class,
        ];

        yield "invalidDuplicateParameterRouteClosurePutMethodArray" => [
            "/account/{id}/user/{id}/home",
            [RouterContract::PutMethod,],
            function () {
            },
            DuplicateRouteParameterNameException::class,
        ];

        yield "invalidDuplicateParameterRouteClosurePatchMethodArray" => [
            "/account/{id}/user/{id}/home",
            [RouterContract::PatchMethod,],
            function () {
            },
            DuplicateRouteParameterNameException::class,
        ];

        yield "invalidDuplicateParameterRouteClosureHeadMethodArray" => [
            "/account/{id}/user/{id}/home",
            [RouterContract::HeadMethod,],
            function () {
            },
            DuplicateRouteParameterNameException::class,
        ];

        yield "invalidDuplicateParameterRouteClosureDeleteMethodArray" => [
            "/account/{id}/user/{id}/home",
            [RouterContract::DeleteMethod,],
            function () {
            },
            DuplicateRouteParameterNameException::class,
        ];

        yield "invalidDuplicateParameterRouteClosureOptionsMethodArray" => [
            "/account/{id}/user/{id}/home",
            [RouterContract::GetMethod,],
            function () {
            },
            DuplicateRouteParameterNameException::class,
        ];

        yield "invalidDuplicateParameterRouteClosureConnectMethodArray" => [
            "/account/{id}/user/{id}/home",
            [RouterContract::ConnectMethod,],
            function () {
            },
            DuplicateRouteParameterNameException::class,
        ];

        yield "invalidDuplicateParameterRouteClosureAnyMethodArray" => [
            "/account/{id}/user/{id}/home",
            [RouterContract::AnyMethod,],
            function () {
            },
            DuplicateRouteParameterNameException::class,
        ];

        yield "invalidDuplicateParameterRouteFunctionNameGetMethodString" => ["/account/{id}/user/{id}/home", RouterContract::GetMethod, "phpinfo", DuplicateRouteParameterNameException::class,];
        yield "invalidDuplicateParameterRouteFunctionNamePostMethodString" => ["/account/{id}/user/{id}/home", RouterContract::PostMethod, "phpinfo", DuplicateRouteParameterNameException::class,];
        yield "invalidDuplicateParameterRouteFunctionNamePutMethodString" => ["/account/{id}/user/{id}/home", RouterContract::PutMethod, "phpinfo", DuplicateRouteParameterNameException::class,];
        yield "invalidDuplicateParameterRouteFunctionNamePatchMethodString" => ["/account/{id}/user/{id}/home", RouterContract::PatchMethod, "phpinfo", DuplicateRouteParameterNameException::class,];
        yield "invalidDuplicateParameterRouteFunctionNameHeadMethodString" => ["/account/{id}/user/{id}/home", RouterContract::HeadMethod, "phpinfo", DuplicateRouteParameterNameException::class,];
        yield "invalidDuplicateParameterRouteFunctionNameDeleteMethodString" => ["/account/{id}/user/{id}/home", RouterContract::DeleteMethod, "phpinfo", DuplicateRouteParameterNameException::class,];
        yield "invalidDuplicateParameterRouteFunctionNameOptionsMethodString" => ["/account/{id}/user/{id}/home", RouterContract::GetMethod, "phpinfo", DuplicateRouteParameterNameException::class,];
        yield "invalidDuplicateParameterRouteFunctionNameConnectMethodString" => ["/account/{id}/user/{id}/home", RouterContract::ConnectMethod, "phpinfo", DuplicateRouteParameterNameException::class,];
        yield "invalidDuplicateParameterRouteFunctionNameAnyMethodString" => ["/account/{id}/user/{id}/home", RouterContract::AnyMethod, "phpinfo", DuplicateRouteParameterNameException::class,];
        yield "invalidDuplicateParameterRouteFunctionNameGetMethodArray" => ["/account/{id}/user/{id}/home", [RouterContract::GetMethod,], "phpinfo", DuplicateRouteParameterNameException::class,];
        yield "invalidDuplicateParameterRouteFunctionNamePostMethodArray" => ["/account/{id}/user/{id}/home", [RouterContract::PostMethod,], "phpinfo", DuplicateRouteParameterNameException::class,];
        yield "invalidDuplicateParameterRouteFunctionNamePutMethodArray" => ["/account/{id}/user/{id}/home", [RouterContract::PutMethod,], "phpinfo", DuplicateRouteParameterNameException::class,];
        yield "invalidDuplicateParameterRouteFunctionNamePatchMethodArray" => ["/account/{id}/user/{id}/home", [RouterContract::PatchMethod,], "phpinfo", DuplicateRouteParameterNameException::class,];
        yield "invalidDuplicateParameterRouteFunctionNameHeadMethodArray" => ["/account/{id}/user/{id}/home", [RouterContract::HeadMethod,], "phpinfo", DuplicateRouteParameterNameException::class,];
        yield "invalidDuplicateParameterRouteFunctionNameDeleteMethodArray" => ["/account/{id}/user/{id}/home", [RouterContract::DeleteMethod,], "phpinfo", DuplicateRouteParameterNameException::class,];
        yield "invalidDuplicateParameterRouteFunctionNameOptionsMethodArray" => ["/account/{id}/user/{id}/home", [RouterContract::GetMethod,], "phpinfo", DuplicateRouteParameterNameException::class,];
        yield "invalidDuplicateParameterRouteFunctionNameConnectMethodArray" => ["/account/{id}/user/{id}/home", [RouterContract::ConnectMethod,], "phpinfo", DuplicateRouteParameterNameException::class,];
        yield "invalidDuplicateParameterRouteFunctionNameAnyMethodArray" => ["/account/{id}/user/{id}/home", [RouterContract::AnyMethod,], "phpinfo", DuplicateRouteParameterNameException::class,];
        yield "invalidDuplicateParameterRouteStaticMethodStringGetMethodString" => ["/account/{id}/user/{id}/home", RouterContract::GetMethod, "self::nullStaticRouteHandler", DuplicateRouteParameterNameException::class,];
        yield "invalidDuplicateParameterRouteStaticMethodStringPostMethodString" => ["/account/{id}/user/{id}/home", RouterContract::PostMethod, "self::nullStaticRouteHandler", DuplicateRouteParameterNameException::class,];
        yield "invalidDuplicateParameterRouteStaticMethodStringPutMethodString" => ["/account/{id}/user/{id}/home", RouterContract::PutMethod, "self::nullStaticRouteHandler", DuplicateRouteParameterNameException::class,];
        yield "invalidDuplicateParameterRouteStaticMethodStringPatchMethodString" => ["/account/{id}/user/{id}/home", RouterContract::PatchMethod, "self::nullStaticRouteHandler", DuplicateRouteParameterNameException::class,];
        yield "invalidDuplicateParameterRouteStaticMethodStringHeadMethodString" => ["/account/{id}/user/{id}/home", RouterContract::HeadMethod, "self::nullStaticRouteHandler", DuplicateRouteParameterNameException::class,];
        yield "invalidDuplicateParameterRouteStaticMethodStringDeleteMethodString" => ["/account/{id}/user/{id}/home", RouterContract::DeleteMethod, "self::nullStaticRouteHandler", DuplicateRouteParameterNameException::class,];
        yield "invalidDuplicateParameterRouteStaticMethodStringOptionsMethodString" => ["/account/{id}/user/{id}/home", RouterContract::GetMethod, "self::nullStaticRouteHandler", DuplicateRouteParameterNameException::class,];
        yield "invalidDuplicateParameterRouteStaticMethodStringConnectMethodString" => ["/account/{id}/user/{id}/home", RouterContract::ConnectMethod, "self::nullStaticRouteHandler", DuplicateRouteParameterNameException::class,];
        yield "invalidDuplicateParameterRouteStaticMethodStringAnyMethodString" => ["/account/{id}/user/{id}/home", RouterContract::AnyMethod, "self::nullStaticRouteHandler", DuplicateRouteParameterNameException::class,];
        yield "invalidDuplicateParameterRouteStaticMethodStringGetMethodArray" => ["/account/{id}/user/{id}/home", [RouterContract::GetMethod,], "self::nullStaticRouteHandler", DuplicateRouteParameterNameException::class,];
        yield "invalidDuplicateParameterRouteStaticMethodStringPostMethodArray" => ["/account/{id}/user/{id}/home", [RouterContract::PostMethod,], "self::nullStaticRouteHandler", DuplicateRouteParameterNameException::class,];
        yield "invalidDuplicateParameterRouteStaticMethodStringPutMethodArray" => ["/account/{id}/user/{id}/home", [RouterContract::PutMethod,], "self::nullStaticRouteHandler", DuplicateRouteParameterNameException::class,];
        yield "invalidDuplicateParameterRouteStaticMethodStringPatchMethodArray" => ["/account/{id}/user/{id}/home", [RouterContract::PatchMethod,], "self::nullStaticRouteHandler", DuplicateRouteParameterNameException::class,];
        yield "invalidDuplicateParameterRouteStaticMethodStringHeadMethodArray" => ["/account/{id}/user/{id}/home", [RouterContract::HeadMethod,], "self::nullStaticRouteHandler", DuplicateRouteParameterNameException::class,];
        yield "invalidDuplicateParameterRouteStaticMethodStringDeleteMethodArray" => ["/account/{id}/user/{id}/home", [RouterContract::DeleteMethod,], "self::nullStaticRouteHandler", DuplicateRouteParameterNameException::class,];
        yield "invalidDuplicateParameterRouteStaticMethodStringOptionsMethodArray" => ["/account/{id}/user/{id}/home", [RouterContract::GetMethod,], "self::nullStaticRouteHandler", DuplicateRouteParameterNameException::class,];
        yield "invalidDuplicateParameterRouteStaticMethodStringConnectMethodArray" => ["/account/{id}/user/{id}/home", [RouterContract::ConnectMethod,], "self::nullStaticRouteHandler", DuplicateRouteParameterNameException::class,];
        yield "invalidDuplicateParameterRouteStaticMethodStringAnyMethodArray" => ["/account/{id}/user/{id}/home", [RouterContract::AnyMethod,], "self::nullStaticRouteHandler", DuplicateRouteParameterNameException::class,];

        yield "invalidBadParameterNameEmptyRouteStaticMethodGetMethodString" => ["/account/{}/user/home", RouterContract::GetMethod, [self::class, "nullStaticRouteHandler"], InvalidRouteParameterNameException::class,];
        yield "invalidBadParameterNameEmptyRouteStaticMethodPostMethodString" => ["/account/{}/user/home", RouterContract::PostMethod, [self::class, "nullStaticRouteHandler"], InvalidRouteParameterNameException::class,];
        yield "invalidBadParameterNameEmptyRouteStaticMethodPutMethodString" => ["/account/{}/user/home", RouterContract::PutMethod, [self::class, "nullStaticRouteHandler"], InvalidRouteParameterNameException::class,];
        yield "invalidBadParameterNameEmptyRouteStaticMethodPatchMethodString" => ["/account/{}/user/home", RouterContract::PatchMethod, [self::class, "nullStaticRouteHandler"], InvalidRouteParameterNameException::class,];
        yield "invalidBadParameterNameEmptyRouteStaticMethodHeadMethodString" => ["/account/{}/user/home", RouterContract::HeadMethod, [self::class, "nullStaticRouteHandler"], InvalidRouteParameterNameException::class,];
        yield "invalidBadParameterNameEmptyRouteStaticMethodDeleteMethodString" => ["/account/{}/user/home", RouterContract::DeleteMethod, [self::class, "nullStaticRouteHandler"], InvalidRouteParameterNameException::class,];
        yield "invalidBadParameterNameEmptyRouteStaticMethodOptionsMethodString" => ["/account/{}/user/home", RouterContract::GetMethod, [self::class, "nullStaticRouteHandler"], InvalidRouteParameterNameException::class,];
        yield "invalidBadParameterNameEmptyRouteStaticMethodConnectMethodString" => ["/account/{}/user/home", RouterContract::ConnectMethod, [self::class, "nullStaticRouteHandler"], InvalidRouteParameterNameException::class,];
        yield "invalidBadParameterNameEmptyRouteStaticMethodGetMethodArray" => ["/account/{}/user/home", [RouterContract::GetMethod,], [self::class, "nullStaticRouteHandler"], InvalidRouteParameterNameException::class,];
        yield "invalidBadParameterNameEmptyRouteStaticMethodPostMethodArray" => ["/account/{}/user/home", [RouterContract::PostMethod,], [self::class, "nullStaticRouteHandler"], InvalidRouteParameterNameException::class,];
        yield "invalidBadParameterNameEmptyRouteStaticMethodPutMethodArray" => ["/account/{}/user/home", [RouterContract::PutMethod,], [self::class, "nullStaticRouteHandler"], InvalidRouteParameterNameException::class,];
        yield "invalidBadParameterNameEmptyRouteStaticMethodPatchMethodArray" => ["/account/{}/user/home", [RouterContract::PatchMethod,], [self::class, "nullStaticRouteHandler"], InvalidRouteParameterNameException::class,];
        yield "invalidBadParameterNameEmptyRouteStaticMethodHeadMethodArray" => ["/account/{}/user/home", [RouterContract::HeadMethod,], [self::class, "nullStaticRouteHandler"], InvalidRouteParameterNameException::class,];
        yield "invalidBadParameterNameEmptyRouteStaticMethodDeleteMethodArray" => ["/account/{}/user/home", [RouterContract::DeleteMethod,], [self::class, "nullStaticRouteHandler"], InvalidRouteParameterNameException::class,];
        yield "invalidBadParameterNameEmptyRouteStaticMethodOptionsMethodArray" => ["/account/{}/user/home", [RouterContract::GetMethod,], [self::class, "nullStaticRouteHandler"], InvalidRouteParameterNameException::class,];
        yield "invalidBadParameterNameEmptyRouteStaticMethodConnectMethodArray" => ["/account/{}/user/home", [RouterContract::ConnectMethod,], [self::class, "nullStaticRouteHandler"], InvalidRouteParameterNameException::class,];
        yield "invalidBadParameterNameEmptyRouteStaticMethodAnyMethodArray" => ["/account/{}/user/home", [RouterContract::AnyMethod,], [self::class, "nullStaticRouteHandler"], InvalidRouteParameterNameException::class,];
        yield "invalidBadParameterNameEmptyRouteMethodGetMethodString" => ["/account/{}/user/home", RouterContract::GetMethod, [$this, "nullRouteHandler"], InvalidRouteParameterNameException::class,];
        yield "invalidBadParameterNameEmptyRouteMethodPostMethodString" => ["/account/{}/user/home", RouterContract::PostMethod, [$this, "nullRouteHandler"], InvalidRouteParameterNameException::class,];
        yield "invalidBadParameterNameEmptyRouteMethodPutMethodString" => ["/account/{}/user/home", RouterContract::PutMethod, [$this, "nullRouteHandler"], InvalidRouteParameterNameException::class,];
        yield "invalidBadParameterNameEmptyRouteMethodPatchMethodString" => ["/account/{}/user/home", RouterContract::PatchMethod, [$this, "nullRouteHandler"], InvalidRouteParameterNameException::class,];
        yield "invalidBadParameterNameEmptyRouteMethodHeadMethodString" => ["/account/{}/user/home", RouterContract::HeadMethod, [$this, "nullRouteHandler"], InvalidRouteParameterNameException::class,];
        yield "invalidBadParameterNameEmptyRouteMethodDeleteMethodString" => ["/account/{}/user/home", RouterContract::DeleteMethod, [$this, "nullRouteHandler"], InvalidRouteParameterNameException::class,];
        yield "invalidBadParameterNameEmptyRouteMethodOptionsMethodString" => ["/account/{}/user/home", RouterContract::GetMethod, [$this, "nullRouteHandler"], InvalidRouteParameterNameException::class,];
        yield "invalidBadParameterNameEmptyRouteMethodConnectMethodString" => ["/account/{}/user/home", RouterContract::ConnectMethod, [$this, "nullRouteHandler"], InvalidRouteParameterNameException::class,];
        yield "invalidBadParameterNameEmptyRouteMethodAnyMethodString" => ["/account/{}/user/home", RouterContract::AnyMethod, [$this, "nullRouteHandler"], InvalidRouteParameterNameException::class,];
        yield "invalidBadParameterNameEmptyRouteMethodGetMethodArray" => ["/account/{}/user/home", [RouterContract::GetMethod,], [$this, "nullRouteHandler"], InvalidRouteParameterNameException::class,];
        yield "invalidBadParameterNameEmptyRouteMethodPostMethodArray" => ["/account/{}/user/home", [RouterContract::PostMethod,], [$this, "nullRouteHandler"], InvalidRouteParameterNameException::class,];
        yield "invalidBadParameterNameEmptyRouteMethodPutMethodArray" => ["/account/{}/user/home", [RouterContract::PutMethod,], [$this, "nullRouteHandler"], InvalidRouteParameterNameException::class,];
        yield "invalidBadParameterNameEmptyRouteMethodPatchMethodArray" => ["/account/{}/user/home", [RouterContract::PatchMethod,], [$this, "nullRouteHandler"], InvalidRouteParameterNameException::class,];
        yield "invalidBadParameterNameEmptyRouteMethodHeadMethodArray" => ["/account/{}/user/home", [RouterContract::HeadMethod,], [$this, "nullRouteHandler"], InvalidRouteParameterNameException::class,];
        yield "invalidBadParameterNameEmptyRouteMethodDeleteMethodArray" => ["/account/{}/user/home", [RouterContract::DeleteMethod,], [$this, "nullRouteHandler"], InvalidRouteParameterNameException::class,];
        yield "invalidBadParameterNameEmptyRouteMethodOptionsMethodArray" => ["/account/{}/user/home", [RouterContract::GetMethod,], [$this, "nullRouteHandler"], InvalidRouteParameterNameException::class,];
        yield "invalidBadParameterNameEmptyRouteMethodConnectMethodArray" => ["/account/{}/user/home", [RouterContract::ConnectMethod,], [$this, "nullRouteHandler"], InvalidRouteParameterNameException::class,];
        yield "invalidBadParameterNameEmptyRouteMethodAnyMethodArray" => ["/account/{}/user/home", [RouterContract::AnyMethod,], [$this, "nullRouteHandler"], InvalidRouteParameterNameException::class,];

        yield "invalidBadParameterNameEmptyRouteClosureGetMethodString" => ["/account/{}/user/home",
            RouterContract::GetMethod,
            function () {
            },
            InvalidRouteParameterNameException::class,
        ];

        yield "invalidBadParameterNameEmptyRouteClosurePostMethodString" => ["/account/{}/user/home",
            RouterContract::PostMethod,
            function () {
            },
            InvalidRouteParameterNameException::class,
        ];

        yield "invalidBadParameterNameEmptyRouteClosurePutMethodString" => ["/account/{}/user/home",
            RouterContract::PutMethod,
            function () {
            },
            InvalidRouteParameterNameException::class,
        ];

        yield "invalidBadParameterNameEmptyRouteClosurePatchMethodString" => ["/account/{}/user/home",
            RouterContract::PatchMethod,
            function () {
            },
            InvalidRouteParameterNameException::class,
        ];

        yield "invalidBadParameterNameEmptyRouteClosureHeadMethodString" => ["/account/{}/user/home",
            RouterContract::HeadMethod,
            function () {
            },
            InvalidRouteParameterNameException::class,
        ];

        yield "invalidBadParameterNameEmptyRouteClosureDeleteMethodString" => ["/account/{}/user/home",
            RouterContract::DeleteMethod,
            function () {
            },
            InvalidRouteParameterNameException::class,
        ];

        yield "invalidBadParameterNameEmptyRouteClosureOptionsMethodString" => ["/account/{}/user/home",
            RouterContract::GetMethod,
            function () {
            },
            InvalidRouteParameterNameException::class,
        ];

        yield "invalidBadParameterNameEmptyRouteClosureConnectMethodString" => ["/account/{}/user/home",
            RouterContract::ConnectMethod,
            function () {
            },
            InvalidRouteParameterNameException::class,
        ];

        yield "invalidBadParameterNameEmptyRouteClosureAnyMethodString" => ["/account/{}/user/home",
            RouterContract::AnyMethod,
            function () {
            },
            InvalidRouteParameterNameException::class,
        ];

        yield "invalidBadParameterNameEmptyRouteClosureGetMethodArray" => ["/account/{}/user/home",
            [RouterContract::GetMethod,],
            function () {
            },
            InvalidRouteParameterNameException::class,
        ];

        yield "invalidBadParameterNameEmptyRouteClosurePostMethodArray" => ["/account/{}/user/home",
            [RouterContract::PostMethod,],
            function () {
            },
            InvalidRouteParameterNameException::class,
        ];

        yield "invalidBadParameterNameEmptyRouteClosurePutMethodArray" => ["/account/{}/user/home",
            [RouterContract::PutMethod,],
            function () {
            },
            InvalidRouteParameterNameException::class,
        ];

        yield "invalidBadParameterNameEmptyRouteClosurePatchMethodArray" => ["/account/{}/user/home",
            [RouterContract::PatchMethod,],
            function () {
            },
            InvalidRouteParameterNameException::class,
        ];

        yield "invalidBadParameterNameEmptyRouteClosureHeadMethodArray" => ["/account/{}/user/home",
            [RouterContract::HeadMethod,],
            function () {
            },
            InvalidRouteParameterNameException::class,
        ];

        yield "invalidBadParameterNameEmptyRouteClosureDeleteMethodArray" => ["/account/{}/user/home",
            [RouterContract::DeleteMethod,],
            function () {
            },
            InvalidRouteParameterNameException::class,
        ];

        yield "invalidBadParameterNameEmptyRouteClosureOptionsMethodArray" => ["/account/{}/user/home",
            [RouterContract::GetMethod,],
            function () {
            },
            InvalidRouteParameterNameException::class,
        ];

        yield "invalidBadParameterNameEmptyRouteClosureConnectMethodArray" => ["/account/{}/user/home",
            [RouterContract::ConnectMethod,],
            function () {
            },
            InvalidRouteParameterNameException::class,
        ];

        yield "invalidBadParameterNameEmptyRouteClosureAnyMethodArray" => ["/account/{}/user/home",
            [RouterContract::AnyMethod,],
            function () {
            },
            InvalidRouteParameterNameException::class,
        ];

        yield "invalidBadParameterNameEmptyRouteFunctionNameGetMethodString" => ["/account/{}/user/home", RouterContract::GetMethod, "phpinfo", InvalidRouteParameterNameException::class,];
        yield "invalidBadParameterNameEmptyRouteFunctionNamePostMethodString" => ["/account/{}/user/home", RouterContract::PostMethod, "phpinfo", InvalidRouteParameterNameException::class,];
        yield "invalidBadParameterNameEmptyRouteFunctionNamePutMethodString" => ["/account/{}/user/home", RouterContract::PutMethod, "phpinfo", InvalidRouteParameterNameException::class,];
        yield "invalidBadParameterNameEmptyRouteFunctionNamePatchMethodString" => ["/account/{}/user/home", RouterContract::PatchMethod, "phpinfo", InvalidRouteParameterNameException::class,];
        yield "invalidBadParameterNameEmptyRouteFunctionNameHeadMethodString" => ["/account/{}/user/home", RouterContract::HeadMethod, "phpinfo", InvalidRouteParameterNameException::class,];
        yield "invalidBadParameterNameEmptyRouteFunctionNameDeleteMethodString" => ["/account/{}/user/home", RouterContract::DeleteMethod, "phpinfo", InvalidRouteParameterNameException::class,];
        yield "invalidBadParameterNameEmptyRouteFunctionNameOptionsMethodString" => ["/account/{}/user/home", RouterContract::GetMethod, "phpinfo", InvalidRouteParameterNameException::class,];
        yield "invalidBadParameterNameEmptyRouteFunctionNameConnectMethodString" => ["/account/{}/user/home", RouterContract::ConnectMethod, "phpinfo", InvalidRouteParameterNameException::class,];
        yield "invalidBadParameterNameEmptyRouteFunctionNameAnyMethodString" => ["/account/{}/user/home", RouterContract::AnyMethod, "phpinfo", InvalidRouteParameterNameException::class,];
        yield "invalidBadParameterNameEmptyRouteFunctionNameGetMethodArray" => ["/account/{}/user/home", [RouterContract::GetMethod,], "phpinfo", InvalidRouteParameterNameException::class,];
        yield "invalidBadParameterNameEmptyRouteFunctionNamePostMethodArray" => ["/account/{}/user/home", [RouterContract::PostMethod,], "phpinfo", InvalidRouteParameterNameException::class,];
        yield "invalidBadParameterNameEmptyRouteFunctionNamePutMethodArray" => ["/account/{}/user/home", [RouterContract::PutMethod,], "phpinfo", InvalidRouteParameterNameException::class,];
        yield "invalidBadParameterNameEmptyRouteFunctionNamePatchMethodArray" => ["/account/{}/user/home", [RouterContract::PatchMethod,], "phpinfo", InvalidRouteParameterNameException::class,];
        yield "invalidBadParameterNameEmptyRouteFunctionNameHeadMethodArray" => ["/account/{}/user/home", [RouterContract::HeadMethod,], "phpinfo", InvalidRouteParameterNameException::class,];
        yield "invalidBadParameterNameEmptyRouteFunctionNameDeleteMethodArray" => ["/account/{}/user/home", [RouterContract::DeleteMethod,], "phpinfo", InvalidRouteParameterNameException::class,];
        yield "invalidBadParameterNameEmptyRouteFunctionNameOptionsMethodArray" => ["/account/{}/user/home", [RouterContract::GetMethod,], "phpinfo", InvalidRouteParameterNameException::class,];
        yield "invalidBadParameterNameEmptyRouteFunctionNameConnectMethodArray" => ["/account/{}/user/home", [RouterContract::ConnectMethod,], "phpinfo", InvalidRouteParameterNameException::class,];
        yield "invalidBadParameterNameEmptyRouteFunctionNameAnyMethodArray" => ["/account/{}/user/home", [RouterContract::AnyMethod,], "phpinfo", InvalidRouteParameterNameException::class,];
        yield "invalidBadParameterNameEmptyRouteStaticMethodStringGetMethodString" => ["/account/{}/user/home", RouterContract::GetMethod, "self::nullStaticRouteHandler", InvalidRouteParameterNameException::class,];
        yield "invalidBadParameterNameEmptyRouteStaticMethodStringPostMethodString" => ["/account/{}/user/home", RouterContract::PostMethod, "self::nullStaticRouteHandler", InvalidRouteParameterNameException::class,];
        yield "invalidBadParameterNameEmptyRouteStaticMethodStringPutMethodString" => ["/account/{}/user/home", RouterContract::PutMethod, "self::nullStaticRouteHandler", InvalidRouteParameterNameException::class,];
        yield "invalidBadParameterNameEmptyRouteStaticMethodStringPatchMethodString" => ["/account/{}/user/home", RouterContract::PatchMethod, "self::nullStaticRouteHandler", InvalidRouteParameterNameException::class,];
        yield "invalidBadParameterNameEmptyRouteStaticMethodStringHeadMethodString" => ["/account/{}/user/home", RouterContract::HeadMethod, "self::nullStaticRouteHandler", InvalidRouteParameterNameException::class,];
        yield "invalidBadParameterNameEmptyRouteStaticMethodStringDeleteMethodString" => ["/account/{}/user/home", RouterContract::DeleteMethod, "self::nullStaticRouteHandler", InvalidRouteParameterNameException::class,];
        yield "invalidBadParameterNameEmptyRouteStaticMethodStringOptionsMethodString" => ["/account/{}/user/home", RouterContract::GetMethod, "self::nullStaticRouteHandler", InvalidRouteParameterNameException::class,];
        yield "invalidBadParameterNameEmptyRouteStaticMethodStringConnectMethodString" => ["/account/{}/user/home", RouterContract::ConnectMethod, "self::nullStaticRouteHandler", InvalidRouteParameterNameException::class,];
        yield "invalidBadParameterNameEmptyRouteStaticMethodStringAnyMethodString" => ["/account/{}/user/home", RouterContract::AnyMethod, "self::nullStaticRouteHandler", InvalidRouteParameterNameException::class,];
        yield "invalidBadParameterNameEmptyRouteStaticMethodStringGetMethodArray" => ["/account/{}/user/home", [RouterContract::GetMethod,], "self::nullStaticRouteHandler", InvalidRouteParameterNameException::class,];
        yield "invalidBadParameterNameEmptyRouteStaticMethodStringPostMethodArray" => ["/account/{}/user/home", [RouterContract::PostMethod,], "self::nullStaticRouteHandler", InvalidRouteParameterNameException::class,];
        yield "invalidBadParameterNameEmptyRouteStaticMethodStringPutMethodArray" => ["/account/{}/user/home", [RouterContract::PutMethod,], "self::nullStaticRouteHandler", InvalidRouteParameterNameException::class,];
        yield "invalidBadParameterNameEmptyRouteStaticMethodStringPatchMethodArray" => ["/account/{}/user/home", [RouterContract::PatchMethod,], "self::nullStaticRouteHandler", InvalidRouteParameterNameException::class,];
        yield "invalidBadParameterNameEmptyRouteStaticMethodStringHeadMethodArray" => ["/account/{}/user/home", [RouterContract::HeadMethod,], "self::nullStaticRouteHandler", InvalidRouteParameterNameException::class,];
        yield "invalidBadParameterNameEmptyRouteStaticMethodStringDeleteMethodArray" => ["/account/{}/user/home", [RouterContract::DeleteMethod,], "self::nullStaticRouteHandler", InvalidRouteParameterNameException::class,];
        yield "invalidBadParameterNameEmptyRouteStaticMethodStringOptionsMethodArray" => ["/account/{}/user/home", [RouterContract::GetMethod,], "self::nullStaticRouteHandler", InvalidRouteParameterNameException::class,];
        yield "invalidBadParameterNameEmptyRouteStaticMethodStringConnectMethodArray" => ["/account/{}/user/home", [RouterContract::ConnectMethod,], "self::nullStaticRouteHandler", InvalidRouteParameterNameException::class,];
        yield "invalidBadParameterNameEmptyRouteStaticMethodStringAnyMethodArray" => ["/account/{}/user/home", [RouterContract::AnyMethod,], "self::nullStaticRouteHandler", InvalidRouteParameterNameException::class,];

        yield "invalidBadParameterNameInvalidCharacterRouteStaticMethodGetMethodString" => ["/account/{account-id}/user/home", RouterContract::GetMethod, [self::class, "nullStaticRouteHandler"], InvalidRouteParameterNameException::class,];
        yield "invalidBadParameterNameInvalidCharacterRouteStaticMethodPostMethodString" => ["/account/{account-id}/user/home", RouterContract::PostMethod, [self::class, "nullStaticRouteHandler"], InvalidRouteParameterNameException::class,];
        yield "invalidBadParameterNameInvalidCharacterRouteStaticMethodPutMethodString" => ["/account/{account-id}/user/home", RouterContract::PutMethod, [self::class, "nullStaticRouteHandler"], InvalidRouteParameterNameException::class,];
        yield "invalidBadParameterNameInvalidCharacterRouteStaticMethodPatchMethodString" => ["/account/{account-id}/user/home", RouterContract::PatchMethod, [self::class, "nullStaticRouteHandler"], InvalidRouteParameterNameException::class,];
        yield "invalidBadParameterNameInvalidCharacterRouteStaticMethodHeadMethodString" => ["/account/{account-id}/user/home", RouterContract::HeadMethod, [self::class, "nullStaticRouteHandler"], InvalidRouteParameterNameException::class,];
        yield "invalidBadParameterNameInvalidCharacterRouteStaticMethodDeleteMethodString" => ["/account/{account-id}/user/home", RouterContract::DeleteMethod, [self::class, "nullStaticRouteHandler"], InvalidRouteParameterNameException::class,];
        yield "invalidBadParameterNameInvalidCharacterRouteStaticMethodOptionsMethodString" => ["/account/{account-id}/user/home", RouterContract::GetMethod, [self::class, "nullStaticRouteHandler"], InvalidRouteParameterNameException::class,];
        yield "invalidBadParameterNameInvalidCharacterRouteStaticMethodConnectMethodString" => ["/account/{account-id}/user/home", RouterContract::ConnectMethod, [self::class, "nullStaticRouteHandler"], InvalidRouteParameterNameException::class,];
        yield "invalidBadParameterNameInvalidCharacterRouteStaticMethodGetMethodArray" => ["/account/{account-id}/user/home", [RouterContract::GetMethod,], [self::class, "nullStaticRouteHandler"], InvalidRouteParameterNameException::class,];
        yield "invalidBadParameterNameInvalidCharacterRouteStaticMethodPostMethodArray" => ["/account/{account-id}/user/home", [RouterContract::PostMethod,], [self::class, "nullStaticRouteHandler"], InvalidRouteParameterNameException::class,];
        yield "invalidBadParameterNameInvalidCharacterRouteStaticMethodPutMethodArray" => ["/account/{account-id}/user/home", [RouterContract::PutMethod,], [self::class, "nullStaticRouteHandler"], InvalidRouteParameterNameException::class,];
        yield "invalidBadParameterNameInvalidCharacterRouteStaticMethodPatchMethodArray" => ["/account/{account-id}/user/home", [RouterContract::PatchMethod,], [self::class, "nullStaticRouteHandler"], InvalidRouteParameterNameException::class,];
        yield "invalidBadParameterNameInvalidCharacterRouteStaticMethodHeadMethodArray" => ["/account/{account-id}/user/home", [RouterContract::HeadMethod,], [self::class, "nullStaticRouteHandler"], InvalidRouteParameterNameException::class,];
        yield "invalidBadParameterNameInvalidCharacterRouteStaticMethodDeleteMethodArray" => ["/account/{account-id}/user/home", [RouterContract::DeleteMethod,], [self::class, "nullStaticRouteHandler"], InvalidRouteParameterNameException::class,];
        yield "invalidBadParameterNameInvalidCharacterRouteStaticMethodOptionsMethodArray" => ["/account/{account-id}/user/home", [RouterContract::GetMethod,], [self::class, "nullStaticRouteHandler"], InvalidRouteParameterNameException::class,];
        yield "invalidBadParameterNameInvalidCharacterRouteStaticMethodConnectMethodArray" => ["/account/{account-id}/user/home", [RouterContract::ConnectMethod,], [self::class, "nullStaticRouteHandler"], InvalidRouteParameterNameException::class,];
        yield "invalidBadParameterNameInvalidCharacterRouteStaticMethodAnyMethodArray" => ["/account/{account-id}/user/home", [RouterContract::AnyMethod,], [self::class, "nullStaticRouteHandler"], InvalidRouteParameterNameException::class,];
        yield "invalidBadParameterNameInvalidCharacterRouteMethodGetMethodString" => ["/account/{account-id}/user/home", RouterContract::GetMethod, [$this, "nullRouteHandler"], InvalidRouteParameterNameException::class,];
        yield "invalidBadParameterNameInvalidCharacterRouteMethodPostMethodString" => ["/account/{account-id}/user/home", RouterContract::PostMethod, [$this, "nullRouteHandler"], InvalidRouteParameterNameException::class,];
        yield "invalidBadParameterNameInvalidCharacterRouteMethodPutMethodString" => ["/account/{account-id}/user/home", RouterContract::PutMethod, [$this, "nullRouteHandler"], InvalidRouteParameterNameException::class,];
        yield "invalidBadParameterNameInvalidCharacterRouteMethodPatchMethodString" => ["/account/{account-id}/user/home", RouterContract::PatchMethod, [$this, "nullRouteHandler"], InvalidRouteParameterNameException::class,];
        yield "invalidBadParameterNameInvalidCharacterRouteMethodHeadMethodString" => ["/account/{account-id}/user/home", RouterContract::HeadMethod, [$this, "nullRouteHandler"], InvalidRouteParameterNameException::class,];
        yield "invalidBadParameterNameInvalidCharacterRouteMethodDeleteMethodString" => ["/account/{account-id}/user/home", RouterContract::DeleteMethod, [$this, "nullRouteHandler"], InvalidRouteParameterNameException::class,];
        yield "invalidBadParameterNameInvalidCharacterRouteMethodOptionsMethodString" => ["/account/{account-id}/user/home", RouterContract::GetMethod, [$this, "nullRouteHandler"], InvalidRouteParameterNameException::class,];
        yield "invalidBadParameterNameInvalidCharacterRouteMethodConnectMethodString" => ["/account/{account-id}/user/home", RouterContract::ConnectMethod, [$this, "nullRouteHandler"], InvalidRouteParameterNameException::class,];
        yield "invalidBadParameterNameInvalidCharacterRouteMethodAnyMethodString" => ["/account/{account-id}/user/home", RouterContract::AnyMethod, [$this, "nullRouteHandler"], InvalidRouteParameterNameException::class,];
        yield "invalidBadParameterNameInvalidCharacterRouteMethodGetMethodArray" => ["/account/{account-id}/user/home", [RouterContract::GetMethod,], [$this, "nullRouteHandler"], InvalidRouteParameterNameException::class,];
        yield "invalidBadParameterNameInvalidCharacterRouteMethodPostMethodArray" => ["/account/{account-id}/user/home", [RouterContract::PostMethod,], [$this, "nullRouteHandler"], InvalidRouteParameterNameException::class,];
        yield "invalidBadParameterNameInvalidCharacterRouteMethodPutMethodArray" => ["/account/{account-id}/user/home", [RouterContract::PutMethod,], [$this, "nullRouteHandler"], InvalidRouteParameterNameException::class,];
        yield "invalidBadParameterNameInvalidCharacterRouteMethodPatchMethodArray" => ["/account/{account-id}/user/home", [RouterContract::PatchMethod,], [$this, "nullRouteHandler"], InvalidRouteParameterNameException::class,];
        yield "invalidBadParameterNameInvalidCharacterRouteMethodHeadMethodArray" => ["/account/{account-id}/user/home", [RouterContract::HeadMethod,], [$this, "nullRouteHandler"], InvalidRouteParameterNameException::class,];
        yield "invalidBadParameterNameInvalidCharacterRouteMethodDeleteMethodArray" => ["/account/{account-id}/user/home", [RouterContract::DeleteMethod,], [$this, "nullRouteHandler"], InvalidRouteParameterNameException::class,];
        yield "invalidBadParameterNameInvalidCharacterRouteMethodOptionsMethodArray" => ["/account/{account-id}/user/home", [RouterContract::GetMethod,], [$this, "nullRouteHandler"], InvalidRouteParameterNameException::class,];
        yield "invalidBadParameterNameInvalidCharacterRouteMethodConnectMethodArray" => ["/account/{account-id}/user/home", [RouterContract::ConnectMethod,], [$this, "nullRouteHandler"], InvalidRouteParameterNameException::class,];
        yield "invalidBadParameterNameInvalidCharacterRouteMethodAnyMethodArray" => ["/account/{account-id}/user/home", [RouterContract::AnyMethod,], [$this, "nullRouteHandler"], InvalidRouteParameterNameException::class,];

        yield "invalidBadParameterNameInvalidCharacterRouteClosureGetMethodString" => [
            "/account/{account-id}/user/home",
            RouterContract::GetMethod,
            function () {
            },
            InvalidRouteParameterNameException::class,
        ];

        yield "invalidBadParameterNameInvalidCharacterRouteClosurePostMethodString" => [
            "/account/{account-id}/user/home",
            RouterContract::PostMethod,
            function () {
            },
            InvalidRouteParameterNameException::class,
        ];

        yield "invalidBadParameterNameInvalidCharacterRouteClosurePutMethodString" => [
            "/account/{account-id}/user/home",
            RouterContract::PutMethod,
            function () {
            },
            InvalidRouteParameterNameException::class,
        ];

        yield "invalidBadParameterNameInvalidCharacterRouteClosurePatchMethodString" => [
            "/account/{account-id}/user/home",
            RouterContract::PatchMethod,
            function () {
            },
            InvalidRouteParameterNameException::class,
        ];

        yield "invalidBadParameterNameInvalidCharacterRouteClosureHeadMethodString" => [
            "/account/{account-id}/user/home",
            RouterContract::HeadMethod,
            function () {
            },
            InvalidRouteParameterNameException::class,
        ];

        yield "invalidBadParameterNameInvalidCharacterRouteClosureDeleteMethodString" => [
            "/account/{account-id}/user/home",
            RouterContract::DeleteMethod,
            function () {
            },
            InvalidRouteParameterNameException::class,
        ];

        yield "invalidBadParameterNameInvalidCharacterRouteClosureOptionsMethodString" => [
            "/account/{account-id}/user/home",
            RouterContract::GetMethod,
            function () {
            },
            InvalidRouteParameterNameException::class,
        ];

        yield "invalidBadParameterNameInvalidCharacterRouteClosureConnectMethodString" => [
            "/account/{account-id}/user/home",
            RouterContract::ConnectMethod,
            function () {
            },
            InvalidRouteParameterNameException::class,
        ];

        yield "invalidBadParameterNameInvalidCharacterRouteClosureAnyMethodString" => [
            "/account/{account-id}/user/home",
            RouterContract::AnyMethod,
            function () {
            },
            InvalidRouteParameterNameException::class,
        ];

        yield "invalidBadParameterNameInvalidCharacterRouteClosureGetMethodArray" => [
            "/account/{account-id}/user/home",
            [RouterContract::GetMethod,],
            function () {
            },
            InvalidRouteParameterNameException::class,
        ];

        yield "invalidBadParameterNameInvalidCharacterRouteClosurePostMethodArray" => [
            "/account/{account-id}/user/home",
            [RouterContract::PostMethod,],
            function () {
            },
            InvalidRouteParameterNameException::class,
        ];

        yield "invalidBadParameterNameInvalidCharacterRouteClosurePutMethodArray" => [
            "/account/{account-id}/user/home",
            [RouterContract::PutMethod,],
            function () {
            },
            InvalidRouteParameterNameException::class,
        ];

        yield "invalidBadParameterNameInvalidCharacterRouteClosurePatchMethodArray" => [
            "/account/{account-id}/user/home",
            [RouterContract::PatchMethod,],
            function () {
            },
            InvalidRouteParameterNameException::class,
        ];

        yield "invalidBadParameterNameInvalidCharacterRouteClosureHeadMethodArray" => [
            "/account/{account-id}/user/home",
            [RouterContract::HeadMethod,],
            function () {
            },
            InvalidRouteParameterNameException::class,
        ];

        yield "invalidBadParameterNameInvalidCharacterRouteClosureDeleteMethodArray" => [
            "/account/{account-id}/user/home",
            [RouterContract::DeleteMethod,],
            function () {
            },
            InvalidRouteParameterNameException::class,
        ];

        yield "invalidBadParameterNameInvalidCharacterRouteClosureOptionsMethodArray" => [
            "/account/{account-id}/user/home",
            [RouterContract::GetMethod,],
            function () {
            },
            InvalidRouteParameterNameException::class,
        ];

        yield "invalidBadParameterNameInvalidCharacterRouteClosureConnectMethodArray" => [
            "/account/{account-id}/user/home",
            [RouterContract::ConnectMethod,],
            function () {
            },
            InvalidRouteParameterNameException::class,
        ];

        yield "invalidBadParameterNameInvalidCharacterRouteClosureAnyMethodArray" => [
            "/account/{account-id}/user/home",
            [RouterContract::AnyMethod,],
            function () {
            },
            InvalidRouteParameterNameException::class,
        ];

        yield "invalidBadParameterNameInvalidCharacterRouteFunctionNameGetMethodString" => ["/account/{account-id}/user/home", RouterContract::GetMethod, "phpinfo", InvalidRouteParameterNameException::class,];
        yield "invalidBadParameterNameInvalidCharacterRouteFunctionNamePostMethodString" => ["/account/{account-id}/user/home", RouterContract::PostMethod, "phpinfo", InvalidRouteParameterNameException::class,];
        yield "invalidBadParameterNameInvalidCharacterRouteFunctionNamePutMethodString" => ["/account/{account-id}/user/home", RouterContract::PutMethod, "phpinfo", InvalidRouteParameterNameException::class,];
        yield "invalidBadParameterNameInvalidCharacterRouteFunctionNamePatchMethodString" => ["/account/{account-id}/user/home", RouterContract::PatchMethod, "phpinfo", InvalidRouteParameterNameException::class,];
        yield "invalidBadParameterNameInvalidCharacterRouteFunctionNameHeadMethodString" => ["/account/{account-id}/user/home", RouterContract::HeadMethod, "phpinfo", InvalidRouteParameterNameException::class,];
        yield "invalidBadParameterNameInvalidCharacterRouteFunctionNameDeleteMethodString" => ["/account/{account-id}/user/home", RouterContract::DeleteMethod, "phpinfo", InvalidRouteParameterNameException::class,];
        yield "invalidBadParameterNameInvalidCharacterRouteFunctionNameOptionsMethodString" => ["/account/{account-id}/user/home", RouterContract::GetMethod, "phpinfo", InvalidRouteParameterNameException::class,];
        yield "invalidBadParameterNameInvalidCharacterRouteFunctionNameConnectMethodString" => ["/account/{account-id}/user/home", RouterContract::ConnectMethod, "phpinfo", InvalidRouteParameterNameException::class,];
        yield "invalidBadParameterNameInvalidCharacterRouteFunctionNameAnyMethodString" => ["/account/{account-id}/user/home", RouterContract::AnyMethod, "phpinfo", InvalidRouteParameterNameException::class,];
        yield "invalidBadParameterNameInvalidCharacterRouteFunctionNameGetMethodArray" => ["/account/{account-id}/user/home", [RouterContract::GetMethod,], "phpinfo", InvalidRouteParameterNameException::class,];
        yield "invalidBadParameterNameInvalidCharacterRouteFunctionNamePostMethodArray" => ["/account/{account-id}/user/home", [RouterContract::PostMethod,], "phpinfo", InvalidRouteParameterNameException::class,];
        yield "invalidBadParameterNameInvalidCharacterRouteFunctionNamePutMethodArray" => ["/account/{account-id}/user/home", [RouterContract::PutMethod,], "phpinfo", InvalidRouteParameterNameException::class,];
        yield "invalidBadParameterNameInvalidCharacterRouteFunctionNamePatchMethodArray" => ["/account/{account-id}/user/home", [RouterContract::PatchMethod,], "phpinfo", InvalidRouteParameterNameException::class,];
        yield "invalidBadParameterNameInvalidCharacterRouteFunctionNameHeadMethodArray" => ["/account/{account-id}/user/home", [RouterContract::HeadMethod,], "phpinfo", InvalidRouteParameterNameException::class,];
        yield "invalidBadParameterNameInvalidCharacterRouteFunctionNameDeleteMethodArray" => ["/account/{account-id}/user/home", [RouterContract::DeleteMethod,], "phpinfo", InvalidRouteParameterNameException::class,];
        yield "invalidBadParameterNameInvalidCharacterRouteFunctionNameOptionsMethodArray" => ["/account/{account-id}/user/home", [RouterContract::GetMethod,], "phpinfo", InvalidRouteParameterNameException::class,];
        yield "invalidBadParameterNameInvalidCharacterRouteFunctionNameConnectMethodArray" => ["/account/{account-id}/user/home", [RouterContract::ConnectMethod,], "phpinfo", InvalidRouteParameterNameException::class,];
        yield "invalidBadParameterNameInvalidCharacterRouteFunctionNameAnyMethodArray" => ["/account/{account-id}/user/home", [RouterContract::AnyMethod,], "phpinfo", InvalidRouteParameterNameException::class,];
        yield "invalidBadParameterNameInvalidCharacterRouteStaticMethodStringGetMethodString" => ["/account/{account-id}/user/home", RouterContract::GetMethod, "self::nullStaticRouteHandler", InvalidRouteParameterNameException::class,];
        yield "invalidBadParameterNameInvalidCharacterRouteStaticMethodStringPostMethodString" => ["/account/{account-id}/user/home", RouterContract::PostMethod, "self::nullStaticRouteHandler", InvalidRouteParameterNameException::class,];
        yield "invalidBadParameterNameInvalidCharacterRouteStaticMethodStringPutMethodString" => ["/account/{account-id}/user/home", RouterContract::PutMethod, "self::nullStaticRouteHandler", InvalidRouteParameterNameException::class,];
        yield "invalidBadParameterNameInvalidCharacterRouteStaticMethodStringPatchMethodString" => ["/account/{account-id}/user/home", RouterContract::PatchMethod, "self::nullStaticRouteHandler", InvalidRouteParameterNameException::class,];
        yield "invalidBadParameterNameInvalidCharacterRouteStaticMethodStringHeadMethodString" => ["/account/{account-id}/user/home", RouterContract::HeadMethod, "self::nullStaticRouteHandler", InvalidRouteParameterNameException::class,];
        yield "invalidBadParameterNameInvalidCharacterRouteStaticMethodStringDeleteMethodString" => ["/account/{account-id}/user/home", RouterContract::DeleteMethod, "self::nullStaticRouteHandler", InvalidRouteParameterNameException::class,];
        yield "invalidBadParameterNameInvalidCharacterRouteStaticMethodStringOptionsMethodString" => ["/account/{account-id}/user/home", RouterContract::GetMethod, "self::nullStaticRouteHandler", InvalidRouteParameterNameException::class,];
        yield "invalidBadParameterNameInvalidCharacterRouteStaticMethodStringConnectMethodString" => ["/account/{account-id}/user/home", RouterContract::ConnectMethod, "self::nullStaticRouteHandler", InvalidRouteParameterNameException::class,];
        yield "invalidBadParameterNameInvalidCharacterRouteStaticMethodStringAnyMethodString" => ["/account/{account-id}/user/home", RouterContract::AnyMethod, "self::nullStaticRouteHandler", InvalidRouteParameterNameException::class,];
        yield "invalidBadParameterNameInvalidCharacterRouteStaticMethodStringGetMethodArray" => ["/account/{account-id}/user/home", [RouterContract::GetMethod,], "self::nullStaticRouteHandler", InvalidRouteParameterNameException::class,];
        yield "invalidBadParameterNameInvalidCharacterRouteStaticMethodStringPostMethodArray" => ["/account/{account-id}/user/home", [RouterContract::PostMethod,], "self::nullStaticRouteHandler", InvalidRouteParameterNameException::class,];
        yield "invalidBadParameterNameInvalidCharacterRouteStaticMethodStringPutMethodArray" => ["/account/{account-id}/user/home", [RouterContract::PutMethod,], "self::nullStaticRouteHandler", InvalidRouteParameterNameException::class,];
        yield "invalidBadParameterNameInvalidCharacterRouteStaticMethodStringPatchMethodArray" => ["/account/{account-id}/user/home", [RouterContract::PatchMethod,], "self::nullStaticRouteHandler", InvalidRouteParameterNameException::class,];
        yield "invalidBadParameterNameInvalidCharacterRouteStaticMethodStringHeadMethodArray" => ["/account/{account-id}/user/home", [RouterContract::HeadMethod,], "self::nullStaticRouteHandler", InvalidRouteParameterNameException::class,];
        yield "invalidBadParameterNameInvalidCharacterRouteStaticMethodStringDeleteMethodArray" => ["/account/{account-id}/user/home", [RouterContract::DeleteMethod,], "self::nullStaticRouteHandler", InvalidRouteParameterNameException::class,];
        yield "invalidBadParameterNameInvalidCharacterRouteStaticMethodStringOptionsMethodArray" => ["/account/{account-id}/user/home", [RouterContract::GetMethod,], "self::nullStaticRouteHandler", InvalidRouteParameterNameException::class,];
        yield "invalidBadParameterNameInvalidCharacterRouteStaticMethodStringConnectMethodArray" => ["/account/{account-id}/user/home", [RouterContract::ConnectMethod,], "self::nullStaticRouteHandler", InvalidRouteParameterNameException::class,];
        yield "invalidBadParameterNameInvalidCharacterRouteStaticMethodStringAnyMethodArray" => ["/account/{account-id}/user/home", [RouterContract::AnyMethod,], "self::nullStaticRouteHandler", InvalidRouteParameterNameException::class,];

        yield "invalidBadParameterNameInvalidFirstCharacterRouteStaticMethodGetMethodString" => ["/account/{-account_id}/user/home", RouterContract::GetMethod, [self::class, "nullStaticRouteHandler"], InvalidRouteParameterNameException::class,];
        yield "invalidBadParameterNameInvalidFirstCharacterRouteStaticMethodPostMethodString" => ["/account/{-account_id}/user/home", RouterContract::PostMethod, [self::class, "nullStaticRouteHandler"], InvalidRouteParameterNameException::class,];
        yield "invalidBadParameterNameInvalidFirstCharacterRouteStaticMethodPutMethodString" => ["/account/{-account_id}/user/home", RouterContract::PutMethod, [self::class, "nullStaticRouteHandler"], InvalidRouteParameterNameException::class,];
        yield "invalidBadParameterNameInvalidFirstCharacterRouteStaticMethodPatchMethodString" => ["/account/{-account_id}/user/home", RouterContract::PatchMethod, [self::class, "nullStaticRouteHandler"], InvalidRouteParameterNameException::class,];
        yield "invalidBadParameterNameInvalidFirstCharacterRouteStaticMethodHeadMethodString" => ["/account/{-account_id}/user/home", RouterContract::HeadMethod, [self::class, "nullStaticRouteHandler"], InvalidRouteParameterNameException::class,];
        yield "invalidBadParameterNameInvalidFirstCharacterRouteStaticMethodDeleteMethodString" => ["/account/{-account_id}/user/home", RouterContract::DeleteMethod, [self::class, "nullStaticRouteHandler"], InvalidRouteParameterNameException::class,];
        yield "invalidBadParameterNameInvalidFirstCharacterRouteStaticMethodOptionsMethodString" => ["/account/{-account_id}/user/home", RouterContract::GetMethod, [self::class, "nullStaticRouteHandler"], InvalidRouteParameterNameException::class,];
        yield "invalidBadParameterNameInvalidFirstCharacterRouteStaticMethodConnectMethodString" => ["/account/{-account_id}/user/home", RouterContract::ConnectMethod, [self::class, "nullStaticRouteHandler"], InvalidRouteParameterNameException::class,];
        yield "invalidBadParameterNameInvalidFirstCharacterRouteStaticMethodGetMethodArray" => ["/account/{-account_id}/user/home", [RouterContract::GetMethod,], [self::class, "nullStaticRouteHandler"], InvalidRouteParameterNameException::class,];
        yield "invalidBadParameterNameInvalidFirstCharacterRouteStaticMethodPostMethodArray" => ["/account/{-account_id}/user/home", [RouterContract::PostMethod,], [self::class, "nullStaticRouteHandler"], InvalidRouteParameterNameException::class,];
        yield "invalidBadParameterNameInvalidFirstCharacterRouteStaticMethodPutMethodArray" => ["/account/{-account_id}/user/home", [RouterContract::PutMethod,], [self::class, "nullStaticRouteHandler"], InvalidRouteParameterNameException::class,];
        yield "invalidBadParameterNameInvalidFirstCharacterRouteStaticMethodPatchMethodArray" => ["/account/{-account_id}/user/home", [RouterContract::PatchMethod,], [self::class, "nullStaticRouteHandler"], InvalidRouteParameterNameException::class,];
        yield "invalidBadParameterNameInvalidFirstCharacterRouteStaticMethodHeadMethodArray" => ["/account/{-account_id}/user/home", [RouterContract::HeadMethod,], [self::class, "nullStaticRouteHandler"], InvalidRouteParameterNameException::class,];
        yield "invalidBadParameterNameInvalidFirstCharacterRouteStaticMethodDeleteMethodArray" => ["/account/{-account_id}/user/home", [RouterContract::DeleteMethod,], [self::class, "nullStaticRouteHandler"], InvalidRouteParameterNameException::class,];
        yield "invalidBadParameterNameInvalidFirstCharacterRouteStaticMethodOptionsMethodArray" => ["/account/{-account_id}/user/home", [RouterContract::GetMethod,], [self::class, "nullStaticRouteHandler"], InvalidRouteParameterNameException::class,];
        yield "invalidBadParameterNameInvalidFirstCharacterRouteStaticMethodConnectMethodArray" => ["/account/{-account_id}/user/home", [RouterContract::ConnectMethod,], [self::class, "nullStaticRouteHandler"], InvalidRouteParameterNameException::class,];
        yield "invalidBadParameterNameInvalidFirstCharacterRouteStaticMethodAnyMethodArray" => ["/account/{-account_id}/user/home", [RouterContract::AnyMethod,], [self::class, "nullStaticRouteHandler"], InvalidRouteParameterNameException::class,];
        yield "invalidBadParameterNameInvalidFirstCharacterRouteMethodGetMethodString" => ["/account/{-account_id}/user/home", RouterContract::GetMethod, [$this, "nullRouteHandler"], InvalidRouteParameterNameException::class,];
        yield "invalidBadParameterNameInvalidFirstCharacterRouteMethodPostMethodString" => ["/account/{-account_id}/user/home", RouterContract::PostMethod, [$this, "nullRouteHandler"], InvalidRouteParameterNameException::class,];
        yield "invalidBadParameterNameInvalidFirstCharacterRouteMethodPutMethodString" => ["/account/{-account_id}/user/home", RouterContract::PutMethod, [$this, "nullRouteHandler"], InvalidRouteParameterNameException::class,];
        yield "invalidBadParameterNameInvalidFirstCharacterRouteMethodPatchMethodString" => ["/account/{-account_id}/user/home", RouterContract::PatchMethod, [$this, "nullRouteHandler"], InvalidRouteParameterNameException::class,];
        yield "invalidBadParameterNameInvalidFirstCharacterRouteMethodHeadMethodString" => ["/account/{-account_id}/user/home", RouterContract::HeadMethod, [$this, "nullRouteHandler"], InvalidRouteParameterNameException::class,];
        yield "invalidBadParameterNameInvalidFirstCharacterRouteMethodDeleteMethodString" => ["/account/{-account_id}/user/home", RouterContract::DeleteMethod, [$this, "nullRouteHandler"], InvalidRouteParameterNameException::class,];
        yield "invalidBadParameterNameInvalidFirstCharacterRouteMethodOptionsMethodString" => ["/account/{-account_id}/user/home", RouterContract::GetMethod, [$this, "nullRouteHandler"], InvalidRouteParameterNameException::class,];
        yield "invalidBadParameterNameInvalidFirstCharacterRouteMethodConnectMethodString" => ["/account/{-account_id}/user/home", RouterContract::ConnectMethod, [$this, "nullRouteHandler"], InvalidRouteParameterNameException::class,];
        yield "invalidBadParameterNameInvalidFirstCharacterRouteMethodAnyMethodString" => ["/account/{-account_id}/user/home", RouterContract::AnyMethod, [$this, "nullRouteHandler"], InvalidRouteParameterNameException::class,];
        yield "invalidBadParameterNameInvalidFirstCharacterRouteMethodGetMethodArray" => ["/account/{-account_id}/user/home", [RouterContract::GetMethod,], [$this, "nullRouteHandler"], InvalidRouteParameterNameException::class,];
        yield "invalidBadParameterNameInvalidFirstCharacterRouteMethodPostMethodArray" => ["/account/{-account_id}/user/home", [RouterContract::PostMethod,], [$this, "nullRouteHandler"], InvalidRouteParameterNameException::class,];
        yield "invalidBadParameterNameInvalidFirstCharacterRouteMethodPutMethodArray" => ["/account/{-account_id}/user/home", [RouterContract::PutMethod,], [$this, "nullRouteHandler"], InvalidRouteParameterNameException::class,];
        yield "invalidBadParameterNameInvalidFirstCharacterRouteMethodPatchMethodArray" => ["/account/{-account_id}/user/home", [RouterContract::PatchMethod,], [$this, "nullRouteHandler"], InvalidRouteParameterNameException::class,];
        yield "invalidBadParameterNameInvalidFirstCharacterRouteMethodHeadMethodArray" => ["/account/{-account_id}/user/home", [RouterContract::HeadMethod,], [$this, "nullRouteHandler"], InvalidRouteParameterNameException::class,];
        yield "invalidBadParameterNameInvalidFirstCharacterRouteMethodDeleteMethodArray" => ["/account/{-account_id}/user/home", [RouterContract::DeleteMethod,], [$this, "nullRouteHandler"], InvalidRouteParameterNameException::class,];
        yield "invalidBadParameterNameInvalidFirstCharacterRouteMethodOptionsMethodArray" => ["/account/{-account_id}/user/home", [RouterContract::GetMethod,], [$this, "nullRouteHandler"], InvalidRouteParameterNameException::class,];
        yield "invalidBadParameterNameInvalidFirstCharacterRouteMethodConnectMethodArray" => ["/account/{-account_id}/user/home", [RouterContract::ConnectMethod,], [$this, "nullRouteHandler"], InvalidRouteParameterNameException::class,];
        yield "invalidBadParameterNameInvalidFirstCharacterRouteMethodAnyMethodArray" => ["/account/{-account_id}/user/home", [RouterContract::AnyMethod,], [$this, "nullRouteHandler"], InvalidRouteParameterNameException::class,];

        yield "invalidBadParameterNameInvalidFirstCharacterRouteClosureGetMethodString" => [
            "/account/{-account_id}/user/home",
            RouterContract::GetMethod,
            function () {
            },
            InvalidRouteParameterNameException::class,
        ];

        yield "invalidBadParameterNameInvalidFirstCharacterRouteClosurePostMethodString" => [
            "/account/{-account_id}/user/home",
            RouterContract::PostMethod,
            function () {
            },
            InvalidRouteParameterNameException::class,
        ];

        yield "invalidBadParameterNameInvalidFirstCharacterRouteClosurePutMethodString" => [
            "/account/{-account_id}/user/home", RouterContract::PutMethod, function () {
            }, InvalidRouteParameterNameException::class,];

        yield "invalidBadParameterNameInvalidFirstCharacterRouteClosurePatchMethodString" => [
            "/accoun/{-account_id}/user/home",
            RouterContract::PatchMethod,
            function () {
            },
            InvalidRouteParameterNameException::class,
        ];

        yield "invalidBadParameterNameInvalidFirstCharacterRouteClosureHeadMethodString" => [
            "/accoun/{-account_id}/user/home",
            RouterContract::HeadMethod,
            function () {
            },
            InvalidRouteParameterNameException::class,
        ];

        yield "invalidBadParameterNameInvalidFirstCharacterRouteClosureDeleteMethodString" => [
            "/accoun/{-account_id}/user/home",
            RouterContract::DeleteMethod,
            function () {
            },
            InvalidRouteParameterNameException::class,
        ];

        yield "invalidBadParameterNameInvalidFirstCharacterRouteClosureOptionsMethodString" => [
            "/accoun/{-account_id}/user/home",
            RouterContract::GetMethod,
            function () {
            },
            InvalidRouteParameterNameException::class,
        ];

        yield "invalidBadParameterNameInvalidFirstCharacterRouteClosureConnectMethodString" => [
            "/accoun/{-account_id}/user/home",
            RouterContract::ConnectMethod,
            function () {
            },
            InvalidRouteParameterNameException::class,
        ];

        yield "invalidBadParameterNameInvalidFirstCharacterRouteClosureAnyMethodString" => [
            "/accoun/{-account_id}/user/home",
            RouterContract::AnyMethod,
            function () {
            },
            InvalidRouteParameterNameException::class,
        ];

        yield "invalidBadParameterNameInvalidFirstCharacterRouteClosureGetMethodArray" => [
            "/accoun/{-account_id}/user/home", [RouterContract::GetMethod,],
            function () {
            },
            InvalidRouteParameterNameException::class,
        ];

        yield "invalidBadParameterNameInvalidFirstCharacterRouteClosurePostMethodArray" => [
            "/accoun/{-account_id}/user/home", [RouterContract::PostMethod,],
            function () {
            },
            InvalidRouteParameterNameException::class,
        ];

        yield "invalidBadParameterNameInvalidFirstCharacterRouteClosurePutMethodArray" => [
            "/accoun/{-account_id}/user/home", [RouterContract::PutMethod,],
            function () {
            },
            InvalidRouteParameterNameException::class,
        ];

        yield "invalidBadParameterNameInvalidFirstCharacterRouteClosurePatchMethodArray" => [
            "/accoun/{-account_id}/user/home", [RouterContract::PatchMethod,],
            function () {
            },
            InvalidRouteParameterNameException::class,
        ];

        yield "invalidBadParameterNameInvalidFirstCharacterRouteClosureHeadMethodArray" => [
            "/accoun/{-account_id}/user/home", [RouterContract::HeadMethod,],
            function () {
            },
            InvalidRouteParameterNameException::class,
        ];

        yield "invalidBadParameterNameInvalidFirstCharacterRouteClosureDeleteMethodArray" => [
            "/accoun/{-account_id}/user/home", [RouterContract::DeleteMethod,],
            function () {
            },
            InvalidRouteParameterNameException::class,
        ];

        yield "invalidBadParameterNameInvalidFirstCharacterRouteClosureOptionsMethodArray" => [
            "/accoun/{-account_id}/user/home", [RouterContract::GetMethod,],
            function () {
            },
            InvalidRouteParameterNameException::class,
        ];

        yield "invalidBadParameterNameInvalidFirstCharacterRouteClosureConnectMethodArray" => [
            "/accoun/{-account_id}/user/home", [RouterContract::ConnectMethod,],
            function () {
            },
            InvalidRouteParameterNameException::class,
        ];

        yield "invalidBadParameterNameInvalidFirstCharacterRouteClosureAnyMethodArray" => [
            "/accoun/{-account_id}/user/home", [RouterContract::AnyMethod,],
            function () {
            },
            InvalidRouteParameterNameException::class,
        ];

        yield "invalidBadParameterNameInvalidFirstCharacterRouteFunctionNameGetMethodString" => ["/account/{-account_id}/user/home", RouterContract::GetMethod, "phpinfo", InvalidRouteParameterNameException::class,];
        yield "invalidBadParameterNameInvalidFirstCharacterRouteFunctionNamePostMethodString" => ["/account/{-account_id}/user/home", RouterContract::PostMethod, "phpinfo", InvalidRouteParameterNameException::class,];
        yield "invalidBadParameterNameInvalidFirstCharacterRouteFunctionNamePutMethodString" => ["/account/{-account_id}/user/home", RouterContract::PutMethod, "phpinfo", InvalidRouteParameterNameException::class,];
        yield "invalidBadParameterNameInvalidFirstCharacterRouteFunctionNamePatchMethodString" => ["/account/{-account_id}/user/home", RouterContract::PatchMethod, "phpinfo", InvalidRouteParameterNameException::class,];
        yield "invalidBadParameterNameInvalidFirstCharacterRouteFunctionNameHeadMethodString" => ["/account/{-account_id}/user/home", RouterContract::HeadMethod, "phpinfo", InvalidRouteParameterNameException::class,];
        yield "invalidBadParameterNameInvalidFirstCharacterRouteFunctionNameDeleteMethodString" => ["/account/{-account_id}/user/home", RouterContract::DeleteMethod, "phpinfo", InvalidRouteParameterNameException::class,];
        yield "invalidBadParameterNameInvalidFirstCharacterRouteFunctionNameOptionsMethodString" => ["/account/{-account_id}/user/home", RouterContract::GetMethod, "phpinfo", InvalidRouteParameterNameException::class,];
        yield "invalidBadParameterNameInvalidFirstCharacterRouteFunctionNameConnectMethodString" => ["/account/{-account_id}/user/home", RouterContract::ConnectMethod, "phpinfo", InvalidRouteParameterNameException::class,];
        yield "invalidBadParameterNameInvalidFirstCharacterRouteFunctionNameAnyMethodString" => ["/account/{-account_id}/user/home", RouterContract::AnyMethod, "phpinfo", InvalidRouteParameterNameException::class,];
        yield "invalidBadParameterNameInvalidFirstCharacterRouteFunctionNameGetMethodArray" => ["/account/{-account_id}/user/home", [RouterContract::GetMethod,], "phpinfo", InvalidRouteParameterNameException::class,];
        yield "invalidBadParameterNameInvalidFirstCharacterRouteFunctionNamePostMethodArray" => ["/account/{-account_id}/user/home", [RouterContract::PostMethod,], "phpinfo", InvalidRouteParameterNameException::class,];
        yield "invalidBadParameterNameInvalidFirstCharacterRouteFunctionNamePutMethodArray" => ["/account/{-account_id}/user/home", [RouterContract::PutMethod,], "phpinfo", InvalidRouteParameterNameException::class,];
        yield "invalidBadParameterNameInvalidFirstCharacterRouteFunctionNamePatchMethodArray" => ["/account/{-account_id}/user/home", [RouterContract::PatchMethod,], "phpinfo", InvalidRouteParameterNameException::class,];
        yield "invalidBadParameterNameInvalidFirstCharacterRouteFunctionNameHeadMethodArray" => ["/account/{-account_id}/user/home", [RouterContract::HeadMethod,], "phpinfo", InvalidRouteParameterNameException::class,];
        yield "invalidBadParameterNameInvalidFirstCharacterRouteFunctionNameDeleteMethodArray" => ["/account/{-account_id}/user/home", [RouterContract::DeleteMethod,], "phpinfo", InvalidRouteParameterNameException::class,];
        yield "invalidBadParameterNameInvalidFirstCharacterRouteFunctionNameOptionsMethodArray" => ["/account/{-account_id}/user/home", [RouterContract::GetMethod,], "phpinfo", InvalidRouteParameterNameException::class,];
        yield "invalidBadParameterNameInvalidFirstCharacterRouteFunctionNameConnectMethodArray" => ["/account/{-account_id}/user/home", [RouterContract::ConnectMethod,], "phpinfo", InvalidRouteParameterNameException::class,];
        yield "invalidBadParameterNameInvalidFirstCharacterRouteFunctionNameAnyMethodArray" => ["/account/{-account_id}/user/home", [RouterContract::AnyMethod,], "phpinfo", InvalidRouteParameterNameException::class,];
        yield "invalidBadParameterNameInvalidFirstCharacterRouteStaticMethodStringGetMethodString" => ["/account/{-account_id}/user/home", RouterContract::GetMethod, "self::nullStaticRouteHandler", InvalidRouteParameterNameException::class,];
        yield "invalidBadParameterNameInvalidFirstCharacterRouteStaticMethodStringPostMethodString" => ["/account/{-account_id}/user/home", RouterContract::PostMethod, "self::nullStaticRouteHandler", InvalidRouteParameterNameException::class,];
        yield "invalidBadParameterNameInvalidFirstCharacterRouteStaticMethodStringPutMethodString" => ["/account/{-account_id}/user/home", RouterContract::PutMethod, "self::nullStaticRouteHandler", InvalidRouteParameterNameException::class,];
        yield "invalidBadParameterNameInvalidFirstCharacterRouteStaticMethodStringPatchMethodString" => ["/account/{-account_id}/user/home", RouterContract::PatchMethod, "self::nullStaticRouteHandler", InvalidRouteParameterNameException::class,];
        yield "invalidBadParameterNameInvalidFirstCharacterRouteStaticMethodStringHeadMethodString" => ["/account/{-account_id}/user/home", RouterContract::HeadMethod, "self::nullStaticRouteHandler", InvalidRouteParameterNameException::class,];
        yield "invalidBadParameterNameInvalidFirstCharacterRouteStaticMethodStringDeleteMethodString" => ["/account/{-account_id}/user/home", RouterContract::DeleteMethod, "self::nullStaticRouteHandler", InvalidRouteParameterNameException::class,];
        yield "invalidBadParameterNameInvalidFirstCharacterRouteStaticMethodStringOptionsMethodString" => ["/account/{-account_id}/user/home", RouterContract::GetMethod, "self::nullStaticRouteHandler", InvalidRouteParameterNameException::class,];
        yield "invalidBadParameterNameInvalidFirstCharacterRouteStaticMethodStringConnectMethodString" => ["/account/{-account_id}/user/home", RouterContract::ConnectMethod, "self::nullStaticRouteHandler", InvalidRouteParameterNameException::class,];
        yield "invalidBadParameterNameInvalidFirstCharacterRouteStaticMethodStringAnyMethodString" => ["/account/{-account_id}/user/home", RouterContract::AnyMethod, "self::nullStaticRouteHandler", InvalidRouteParameterNameException::class,];
        yield "invalidBadParameterNameInvalidFirstCharacterRouteStaticMethodStringGetMethodArray" => ["/account/{-account_id}/user/home", [RouterContract::GetMethod,], "self::nullStaticRouteHandler", InvalidRouteParameterNameException::class,];
        yield "invalidBadParameterNameInvalidFirstCharacterRouteStaticMethodStringPostMethodArray" => ["/account/{-account_id}/user/home", [RouterContract::PostMethod,], "self::nullStaticRouteHandler", InvalidRouteParameterNameException::class,];
        yield "invalidBadParameterNameInvalidFirstCharacterRouteStaticMethodStringPutMethodArray" => ["/account/{-account_id}/user/home", [RouterContract::PutMethod,], "self::nullStaticRouteHandler", InvalidRouteParameterNameException::class,];
        yield "invalidBadParameterNameInvalidFirstCharacterRouteStaticMethodStringPatchMethodArray" => ["/account/{-account_id}/user/home", [RouterContract::PatchMethod,], "self::nullStaticRouteHandler", InvalidRouteParameterNameException::class,];
        yield "invalidBadParameterNameInvalidFirstCharacterRouteStaticMethodStringHeadMethodArray" => ["/account/{-account_id}/user/home", [RouterContract::HeadMethod,], "self::nullStaticRouteHandler", InvalidRouteParameterNameException::class,];
        yield "invalidBadParameterNameInvalidFirstCharacterRouteStaticMethodStringDeleteMethodArray" => ["/account/{-account_id}/user/home", [RouterContract::DeleteMethod,], "self::nullStaticRouteHandler", InvalidRouteParameterNameException::class,];
        yield "invalidBadParameterNameInvalidFirstCharacterRouteStaticMethodStringOptionsMethodArray" => ["/account/{-account_id}/user/home", [RouterContract::GetMethod,], "self::nullStaticRouteHandler", InvalidRouteParameterNameException::class,];
        yield "invalidBadParameterNameInvalidFirstCharacterRouteStaticMethodStringConnectMethodArray" => ["/account/{-account_id}/user/home", [RouterContract::ConnectMethod,], "self::nullStaticRouteHandler", InvalidRouteParameterNameException::class,];
        yield "invalidBadParameterNameInvalidFirstCharacterRouteStaticMethodStringAnyMethodArray" => ["/account/{-account_id}/user/home", [RouterContract::AnyMethod,], "self::nullStaticRouteHandler", InvalidRouteParameterNameException::class,];

        yield "invalidBadParameterNameNumericFirstCharacterRouteStaticMethodGetMethodString" => ["/account/{1account_id}/user/home", RouterContract::GetMethod, [self::class, "nullStaticRouteHandler"], InvalidRouteParameterNameException::class,];
        yield "invalidBadParameterNameNumericFirstCharacterRouteStaticMethodPostMethodString" => ["/account/{1account_id}/user/home", RouterContract::PostMethod, [self::class, "nullStaticRouteHandler"], InvalidRouteParameterNameException::class,];
        yield "invalidBadParameterNameNumericFirstCharacterRouteStaticMethodPutMethodString" => ["/account/{1account_id}/user/home", RouterContract::PutMethod, [self::class, "nullStaticRouteHandler"], InvalidRouteParameterNameException::class,];
        yield "invalidBadParameterNameNumericFirstCharacterRouteStaticMethodPatchMethodString" => ["/account/{1account_id}/user/home", RouterContract::PatchMethod, [self::class, "nullStaticRouteHandler"], InvalidRouteParameterNameException::class,];
        yield "invalidBadParameterNameNumericFirstCharacterRouteStaticMethodHeadMethodString" => ["/account/{1account_id}/user/home", RouterContract::HeadMethod, [self::class, "nullStaticRouteHandler"], InvalidRouteParameterNameException::class,];
        yield "invalidBadParameterNameNumericFirstCharacterRouteStaticMethodDeleteMethodString" => ["/account/{1account_id}/user/home", RouterContract::DeleteMethod, [self::class, "nullStaticRouteHandler"], InvalidRouteParameterNameException::class,];
        yield "invalidBadParameterNameNumericFirstCharacterRouteStaticMethodOptionsMethodString" => ["/account/{1account_id}/user/home", RouterContract::GetMethod, [self::class, "nullStaticRouteHandler"], InvalidRouteParameterNameException::class,];
        yield "invalidBadParameterNameNumericFirstCharacterRouteStaticMethodConnectMethodString" => ["/account/{1account_id}/user/home", RouterContract::ConnectMethod, [self::class, "nullStaticRouteHandler"], InvalidRouteParameterNameException::class,];
        yield "invalidBadParameterNameNumericFirstCharacterRouteStaticMethodGetMethodArray" => ["/account/{1account_id}/user/home", [RouterContract::GetMethod,], [self::class, "nullStaticRouteHandler"], InvalidRouteParameterNameException::class,];
        yield "invalidBadParameterNameNumericFirstCharacterRouteStaticMethodPostMethodArray" => ["/account/{1account_id}/user/home", [RouterContract::PostMethod,], [self::class, "nullStaticRouteHandler"], InvalidRouteParameterNameException::class,];
        yield "invalidBadParameterNameNumericFirstCharacterRouteStaticMethodPutMethodArray" => ["/account/{1account_id}/user/home", [RouterContract::PutMethod,], [self::class, "nullStaticRouteHandler"], InvalidRouteParameterNameException::class,];
        yield "invalidBadParameterNameNumericFirstCharacterRouteStaticMethodPatchMethodArray" => ["/account/{1account_id}/user/home", [RouterContract::PatchMethod,], [self::class, "nullStaticRouteHandler"], InvalidRouteParameterNameException::class,];
        yield "invalidBadParameterNameNumericFirstCharacterRouteStaticMethodHeadMethodArray" => ["/account/{1account_id}/user/home", [RouterContract::HeadMethod,], [self::class, "nullStaticRouteHandler"], InvalidRouteParameterNameException::class,];
        yield "invalidBadParameterNameNumericFirstCharacterRouteStaticMethodDeleteMethodArray" => ["/account/{1account_id}/user/home", [RouterContract::DeleteMethod,], [self::class, "nullStaticRouteHandler"], InvalidRouteParameterNameException::class,];
        yield "invalidBadParameterNameNumericFirstCharacterRouteStaticMethodOptionsMethodArray" => ["/account/{1account_id}/user/home", [RouterContract::GetMethod,], [self::class, "nullStaticRouteHandler"], InvalidRouteParameterNameException::class,];
        yield "invalidBadParameterNameNumericFirstCharacterRouteStaticMethodConnectMethodArray" => ["/account/{1account_id}/user/home", [RouterContract::ConnectMethod,], [self::class, "nullStaticRouteHandler"], InvalidRouteParameterNameException::class,];
        yield "invalidBadParameterNameNumericFirstCharacterRouteStaticMethodAnyMethodArray" => ["/account/{1account_id}/user/home", [RouterContract::AnyMethod,], [self::class, "nullStaticRouteHandler"], InvalidRouteParameterNameException::class,];
        yield "invalidBadParameterNameNumericFirstCharacterRouteMethodGetMethodString" => ["/account/{1account_id}/user/home", RouterContract::GetMethod, [$this, "nullRouteHandler"], InvalidRouteParameterNameException::class,];
        yield "invalidBadParameterNameNumericFirstCharacterRouteMethodPostMethodString" => ["/account/{1account_id}/user/home", RouterContract::PostMethod, [$this, "nullRouteHandler"], InvalidRouteParameterNameException::class,];
        yield "invalidBadParameterNameNumericFirstCharacterRouteMethodPutMethodString" => ["/account/{1account_id}/user/home", RouterContract::PutMethod, [$this, "nullRouteHandler"], InvalidRouteParameterNameException::class,];
        yield "invalidBadParameterNameNumericFirstCharacterRouteMethodPatchMethodString" => ["/account/{1account_id}/user/home", RouterContract::PatchMethod, [$this, "nullRouteHandler"], InvalidRouteParameterNameException::class,];
        yield "invalidBadParameterNameNumericFirstCharacterRouteMethodHeadMethodString" => ["/account/{1account_id}/user/home", RouterContract::HeadMethod, [$this, "nullRouteHandler"], InvalidRouteParameterNameException::class,];
        yield "invalidBadParameterNameNumericFirstCharacterRouteMethodDeleteMethodString" => ["/account/{1account_id}/user/home", RouterContract::DeleteMethod, [$this, "nullRouteHandler"], InvalidRouteParameterNameException::class,];
        yield "invalidBadParameterNameNumericFirstCharacterRouteMethodOptionsMethodString" => ["/account/{1account_id}/user/home", RouterContract::GetMethod, [$this, "nullRouteHandler"], InvalidRouteParameterNameException::class,];
        yield "invalidBadParameterNameNumericFirstCharacterRouteMethodConnectMethodString" => ["/account/{1account_id}/user/home", RouterContract::ConnectMethod, [$this, "nullRouteHandler"], InvalidRouteParameterNameException::class,];
        yield "invalidBadParameterNameNumericFirstCharacterRouteMethodAnyMethodString" => ["/account/{1account_id}/user/home", RouterContract::AnyMethod, [$this, "nullRouteHandler"], InvalidRouteParameterNameException::class,];
        yield "invalidBadParameterNameNumericFirstCharacterRouteMethodGetMethodArray" => ["/account/{1account_id}/user/home", [RouterContract::GetMethod,], [$this, "nullRouteHandler"], InvalidRouteParameterNameException::class,];
        yield "invalidBadParameterNameNumericFirstCharacterRouteMethodPostMethodArray" => ["/account/{1account_id}/user/home", [RouterContract::PostMethod,], [$this, "nullRouteHandler"], InvalidRouteParameterNameException::class,];
        yield "invalidBadParameterNameNumericFirstCharacterRouteMethodPutMethodArray" => ["/account/{1account_id}/user/home", [RouterContract::PutMethod,], [$this, "nullRouteHandler"], InvalidRouteParameterNameException::class,];
        yield "invalidBadParameterNameNumericFirstCharacterRouteMethodPatchMethodArray" => ["/account/{1account_id}/user/home", [RouterContract::PatchMethod,], [$this, "nullRouteHandler"], InvalidRouteParameterNameException::class,];
        yield "invalidBadParameterNameNumericFirstCharacterRouteMethodHeadMethodArray" => ["/account/{1account_id}/user/home", [RouterContract::HeadMethod,], [$this, "nullRouteHandler"], InvalidRouteParameterNameException::class,];
        yield "invalidBadParameterNameNumericFirstCharacterRouteMethodDeleteMethodArray" => ["/account/{1account_id}/user/home", [RouterContract::DeleteMethod,], [$this, "nullRouteHandler"], InvalidRouteParameterNameException::class,];
        yield "invalidBadParameterNameNumericFirstCharacterRouteMethodOptionsMethodArray" => ["/account/{1account_id}/user/home", [RouterContract::GetMethod,], [$this, "nullRouteHandler"], InvalidRouteParameterNameException::class,];
        yield "invalidBadParameterNameNumericFirstCharacterRouteMethodConnectMethodArray" => ["/account/{1account_id}/user/home", [RouterContract::ConnectMethod,], [$this, "nullRouteHandler"], InvalidRouteParameterNameException::class,];
        yield "invalidBadParameterNameNumericFirstCharacterRouteMethodAnyMethodArray" => ["/account/{1account_id}/user/home", [RouterContract::AnyMethod,], [$this, "nullRouteHandler"], InvalidRouteParameterNameException::class,];

        yield "invalidBadParameterNameNumericFirstCharacterRouteClosureGetMethodString" => [
            "/account/{1account_id}/user/home",
            RouterContract::GetMethod,
            function () {
            },
            InvalidRouteParameterNameException::class,
        ];

        yield "invalidBadParameterNameNumericFirstCharacterRouteClosurePostMethodString" => [
            "/account/{1account_id}/user/home",
            RouterContract::PostMethod,
            function () {
            },
            InvalidRouteParameterNameException::class,
        ];

        yield "invalidBadParameterNameNumericFirstCharacterRouteClosurePutMethodString" => [
            "/account/{1account_id}/user/home",
            RouterContract::PutMethod,
            function () {
            },
            InvalidRouteParameterNameException::class,
        ];

        yield "invalidBadParameterNameNumericFirstCharacterRouteClosurePatchMethodString" => [
            "/account/{1account_id}/user/home",
            RouterContract::PatchMethod,
            function () {
            },
            InvalidRouteParameterNameException::class,
        ];

        yield "invalidBadParameterNameNumericFirstCharacterRouteClosureHeadMethodString" => [
            "/account/{1account_id}/user/home",
            RouterContract::HeadMethod,
            function () {
            },
            InvalidRouteParameterNameException::class,
        ];

        yield "invalidBadParameterNameNumericFirstCharacterRouteClosureDeleteMethodString" => [
            "/account/{1account_id}/user/home",
            RouterContract::DeleteMethod,
            function () {
            },
            InvalidRouteParameterNameException::class,
        ];

        yield "invalidBadParameterNameNumericFirstCharacterRouteClosureOptionsMethodString" => [
            "/account/{1account_id}/user/home",
            RouterContract::GetMethod,
            function () {
            },
            InvalidRouteParameterNameException::class,
        ];

        yield "invalidBadParameterNameNumericFirstCharacterRouteClosureConnectMethodString" => [
            "/account/{1account_id}/user/home",
            RouterContract::ConnectMethod, function () {
            },
            InvalidRouteParameterNameException::class,
        ];

        yield "invalidBadParameterNameNumericFirstCharacterRouteClosureAnyMethodString" => [
            "/account/{1account_id}/user/home",
            RouterContract::AnyMethod,
            function () {
            },
            InvalidRouteParameterNameException::class,
        ];

        yield "invalidBadParameterNameNumericFirstCharacterRouteClosureGetMethodArray" => [
            "/account/{1account_id}/user/home",
            [RouterContract::GetMethod,],
            function () {
            },
            InvalidRouteParameterNameException::class,
        ];

        yield "invalidBadParameterNameNumericFirstCharacterRouteClosurePostMethodArray" => [
            "/account/{1account_id}/user/home",
            [RouterContract::PostMethod,],
            function () {
            },
            InvalidRouteParameterNameException::class,
        ];

        yield "invalidBadParameterNameNumericFirstCharacterRouteClosurePutMethodArray" => [
            "/account/{1account_id}/user/home",
            [RouterContract::PutMethod,],
            function () {
            },
            InvalidRouteParameterNameException::class,
        ];

        yield "invalidBadParameterNameNumericFirstCharacterRouteClosurePatchMethodArray" => [
            "/account/{1account_id}/user/home",
            [RouterContract::PatchMethod,],
            function () {
            },
            InvalidRouteParameterNameException::class,
        ];

        yield "invalidBadParameterNameNumericFirstCharacterRouteClosureHeadMethodArray" => [
            "/account/{1account_id}/user/home",
            [RouterContract::HeadMethod,],
            function () {
            },
            InvalidRouteParameterNameException::class,
        ];

        yield "invalidBadParameterNameNumericFirstCharacterRouteClosureDeleteMethodArray" => [
            "/account/{1account_id}/user/home",
            [RouterContract::DeleteMethod,],
            function () {
            },
            InvalidRouteParameterNameException::class,
        ];

        yield "invalidBadParameterNameNumericFirstCharacterRouteClosureOptionsMethodArray" => [
            "/account/{1account_id}/user/home",
            [RouterContract::GetMethod,],
            function () {
            },
            InvalidRouteParameterNameException::class,
        ];


        yield "invalidBadParameterNameNumericFirstCharacterRouteClosureConnectMethodArray" => [
            "/account/{1account_id}/user/home",
            [RouterContract::ConnectMethod,],
            function () {
            },
            InvalidRouteParameterNameException::class,
        ];

        yield "invalidBadParameterNameNumericFirstCharacterRouteClosureAnyMethodArray" => [
            "/account/{1account_id}/user/home",
            [RouterContract::AnyMethod,],
            function () {
            },
            InvalidRouteParameterNameException::class,
        ];

        yield "invalidBadParameterNameNumericFirstCharacterRouteFunctionNameGetMethodString" => ["/account/{1account_id}/user/home", RouterContract::GetMethod, "phpinfo", InvalidRouteParameterNameException::class,];
        yield "invalidBadParameterNameNumericFirstCharacterRouteFunctionNamePostMethodString" => ["/account/{1account_id}/user/home", RouterContract::PostMethod, "phpinfo", InvalidRouteParameterNameException::class,];
        yield "invalidBadParameterNameNumericFirstCharacterRouteFunctionNamePutMethodString" => ["/account/{1account_id}/user/home", RouterContract::PutMethod, "phpinfo", InvalidRouteParameterNameException::class,];
        yield "invalidBadParameterNameNumericFirstCharacterRouteFunctionNamePatchMethodString" => ["/account/{1account_id}/user/home", RouterContract::PatchMethod, "phpinfo", InvalidRouteParameterNameException::class,];
        yield "invalidBadParameterNameNumericFirstCharacterRouteFunctionNameHeadMethodString" => ["/account/{1account_id}/user/home", RouterContract::HeadMethod, "phpinfo", InvalidRouteParameterNameException::class,];
        yield "invalidBadParameterNameNumericFirstCharacterRouteFunctionNameDeleteMethodString" => ["/account/{1account_id}/user/home", RouterContract::DeleteMethod, "phpinfo", InvalidRouteParameterNameException::class,];
        yield "invalidBadParameterNameNumericFirstCharacterRouteFunctionNameOptionsMethodString" => ["/account/{1account_id}/user/home", RouterContract::GetMethod, "phpinfo", InvalidRouteParameterNameException::class,];
        yield "invalidBadParameterNameNumericFirstCharacterRouteFunctionNameConnectMethodString" => ["/account/{1account_id}/user/home", RouterContract::ConnectMethod, "phpinfo", InvalidRouteParameterNameException::class,];
        yield "invalidBadParameterNameNumericFirstCharacterRouteFunctionNameAnyMethodString" => ["/account/{1account_id}/user/home", RouterContract::AnyMethod, "phpinfo", InvalidRouteParameterNameException::class,];
        yield "invalidBadParameterNameNumericFirstCharacterRouteFunctionNameGetMethodArray" => ["/account/{1account_id}/user/home", [RouterContract::GetMethod,], "phpinfo", InvalidRouteParameterNameException::class,];
        yield "invalidBadParameterNameNumericFirstCharacterRouteFunctionNamePostMethodArray" => ["/account/{1account_id}/user/home", [RouterContract::PostMethod,], "phpinfo", InvalidRouteParameterNameException::class,];
        yield "invalidBadParameterNameNumericFirstCharacterRouteFunctionNamePutMethodArray" => ["/account/{1account_id}/user/home", [RouterContract::PutMethod,], "phpinfo", InvalidRouteParameterNameException::class,];
        yield "invalidBadParameterNameNumericFirstCharacterRouteFunctionNamePatchMethodArray" => ["/account/{1account_id}/user/home", [RouterContract::PatchMethod,], "phpinfo", InvalidRouteParameterNameException::class,];
        yield "invalidBadParameterNameNumericFirstCharacterRouteFunctionNameHeadMethodArray" => ["/account/{1account_id}/user/home", [RouterContract::HeadMethod,], "phpinfo", InvalidRouteParameterNameException::class,];
        yield "invalidBadParameterNameNumericFirstCharacterRouteFunctionNameDeleteMethodArray" => ["/account/{1account_id}/user/home", [RouterContract::DeleteMethod,], "phpinfo", InvalidRouteParameterNameException::class,];
        yield "invalidBadParameterNameNumericFirstCharacterRouteFunctionNameOptionsMethodArray" => ["/account/{1account_id}/user/home", [RouterContract::GetMethod,], "phpinfo", InvalidRouteParameterNameException::class,];
        yield "invalidBadParameterNameNumericFirstCharacterRouteFunctionNameConnectMethodArray" => ["/account/{1account_id}/user/home", [RouterContract::ConnectMethod,], "phpinfo", InvalidRouteParameterNameException::class,];
        yield "invalidBadParameterNameNumericFirstCharacterRouteFunctionNameAnyMethodArray" => ["/account/{1account_id}/user/home", [RouterContract::AnyMethod,], "phpinfo", InvalidRouteParameterNameException::class,];
        yield "invalidBadParameterNameNumericFirstCharacterRouteStaticMethodStringGetMethodString" => ["/account/{1account_id}/user/home", RouterContract::GetMethod, "self::nullStaticRouteHandler", InvalidRouteParameterNameException::class,];
        yield "invalidBadParameterNameNumericFirstCharacterRouteStaticMethodStringPostMethodString" => ["/account/{1account_id}/user/home", RouterContract::PostMethod, "self::nullStaticRouteHandler", InvalidRouteParameterNameException::class,];
        yield "invalidBadParameterNameNumericFirstCharacterRouteStaticMethodStringPutMethodString" => ["/account/{1account_id}/user/home", RouterContract::PutMethod, "self::nullStaticRouteHandler", InvalidRouteParameterNameException::class,];
        yield "invalidBadParameterNameNumericFirstCharacterRouteStaticMethodStringPatchMethodString" => ["/account/{1account_id}/user/home", RouterContract::PatchMethod, "self::nullStaticRouteHandler", InvalidRouteParameterNameException::class,];
        yield "invalidBadParameterNameNumericFirstCharacterRouteStaticMethodStringHeadMethodString" => ["/account/{1account_id}/user/home", RouterContract::HeadMethod, "self::nullStaticRouteHandler", InvalidRouteParameterNameException::class,];
        yield "invalidBadParameterNameNumericFirstCharacterRouteStaticMethodStringDeleteMethodString" => ["/account/{1account_id}/user/home", RouterContract::DeleteMethod, "self::nullStaticRouteHandler", InvalidRouteParameterNameException::class,];
        yield "invalidBadParameterNameNumericFirstCharacterRouteStaticMethodStringOptionsMethodString" => ["/account/{1account_id}/user/home", RouterContract::GetMethod, "self::nullStaticRouteHandler", InvalidRouteParameterNameException::class,];
        yield "invalidBadParameterNameNumericFirstCharacterRouteStaticMethodStringConnectMethodString" => ["/account/{1account_id}/user/home", RouterContract::ConnectMethod, "self::nullStaticRouteHandler", InvalidRouteParameterNameException::class,];
        yield "invalidBadParameterNameNumericFirstCharacterRouteStaticMethodStringAnyMethodString" => ["/account/{1account_id}/user/home", RouterContract::AnyMethod, "self::nullStaticRouteHandler", InvalidRouteParameterNameException::class,];
        yield "invalidBadParameterNameNumericFirstCharacterRouteStaticMethodStringGetMethodArray" => ["/account/{1account_id}/user/home", [RouterContract::GetMethod,], "self::nullStaticRouteHandler", InvalidRouteParameterNameException::class,];
        yield "invalidBadParameterNameNumericFirstCharacterRouteStaticMethodStringPostMethodArray" => ["/account/{1account_id}/user/home", [RouterContract::PostMethod,], "self::nullStaticRouteHandler", InvalidRouteParameterNameException::class,];
        yield "invalidBadParameterNameNumericFirstCharacterRouteStaticMethodStringPutMethodArray" => ["/account/{1account_id}/user/home", [RouterContract::PutMethod,], "self::nullStaticRouteHandler", InvalidRouteParameterNameException::class,];
        yield "invalidBadParameterNameNumericFirstCharacterRouteStaticMethodStringPatchMethodArray" => ["/account/{1account_id}/user/home", [RouterContract::PatchMethod,], "self::nullStaticRouteHandler", InvalidRouteParameterNameException::class,];
        yield "invalidBadParameterNameNumericFirstCharacterRouteStaticMethodStringHeadMethodArray" => ["/account/{1account_id}/user/home", [RouterContract::HeadMethod,], "self::nullStaticRouteHandler", InvalidRouteParameterNameException::class,];
        yield "invalidBadParameterNameNumericFirstCharacterRouteStaticMethodStringDeleteMethodArray" => ["/account/{1account_id}/user/home", [RouterContract::DeleteMethod,], "self::nullStaticRouteHandler", InvalidRouteParameterNameException::class,];
        yield "invalidBadParameterNameNumericFirstCharacterRouteStaticMethodStringOptionsMethodArray" => ["/account/{1account_id}/user/home", [RouterContract::GetMethod,], "self::nullStaticRouteHandler", InvalidRouteParameterNameException::class,];
        yield "invalidBadParameterNameNumericFirstCharacterRouteStaticMethodStringConnectMethodArray" => ["/account/{1account_id}/user/home", [RouterContract::ConnectMethod,], "self::nullStaticRouteHandler", InvalidRouteParameterNameException::class,];
        yield "invalidBadParameterNameNumericFirstCharacterRouteStaticMethodStringAnyMethodArray" => ["/account/{1account_id}/user/home", [RouterContract::AnyMethod,], "self::nullStaticRouteHandler", InvalidRouteParameterNameException::class,];

        // yield 100 random valid combinations
        for ($idx = 0; $idx < 100; ++$idx) {
            $methods = [];

            for ($idxMethod = mt_rand(1, count(self::allHttpMethods())); $idxMethod > 0; --$idxMethod) {
                $methods[] = self::randomHttpMethod();
            }

            $methods = array_unique($methods);
            yield [self::randomRoute(), $methods, $this->randomValidHandler(),];
        }
    }

    /**
     * Test for Router::register().
     *
     * @dataProvider dataForTestRegister
     *
     * @param string $route The route to register.
     * @param string|string[] $methods The HTTML method(s) to register.
     * @param mixed $handler The handler.
     * @param string|null $exceptionClass The expected exception class, if any.
     */
    public function testRegister(string $route, string|array $methods, callable|array|string $handler, ?string $exceptionClass = null): void
    {
        if (isset($exceptionClass)) {
            self::expectException($exceptionClass);
        }

        $router = new Router();
        $router->register($route, $methods, $handler);

        if (is_string($methods)) {
            $methods = [$methods,];
        }

        $router = new XRay($router);

        foreach ($methods as $method) {
            if (RouterContract::AnyMethod === $method) {
                foreach (self::allHttpMethods() as $anyMethod) {
                    self::assertSame($route, $router->matchedRoute(self::makeRequest($route, $anyMethod)));
                }
            } else {
                self::assertSame($route, $router->matchedRoute(self::makeRequest($route, $method)));
            }
        }
    }

    /**
     * Data provider for testRoute().
     *
     * @return array[] The test data.
     */
    public function dataForTestRoute1(): array
    {
        return [
            "typicalGetWithNoParameters" => [RouterContract::GetMethod, "/home", RouterContract::GetMethod, "/home", function (Request $request): Response {
                self::assertInstanceOf(Request::class, $request);
                self::assertSame("/home", $request->pathInfo());
                return new class extends AbstractResponse {
                    public function content(): string
                    {
                        return "";
                    }
                };
            }],
            "typicalGetWithLongerPathAndNoParameters" => [RouterContract::GetMethod, "/admin/users/home", RouterContract::GetMethod, "/admin/users/home", function (Request $request): Response {
                self::assertInstanceOf(Request::class, $request);
                self::assertSame("/admin/users/home", $request->pathInfo());
                return new class extends AbstractResponse {
                    public function content(): string
                    {
                        return "";
                    }
                };
            }],
            "typicalAnyGetWithNoParameters" => [RouterContract::AnyMethod, "/home", RouterContract::GetMethod, "/home", function (Request $request): Response {
                self::assertInstanceOf(Request::class, $request);
                self::assertSame("/home", $request->pathInfo());
                return new class extends AbstractResponse {
                    public function content(): string
                    {
                        return "";
                    }
                };
            }],
            "typicalAnyPostWithNoParameters" => [RouterContract::AnyMethod, "/home", RouterContract::PostMethod, "/home", function (Request $request): Response {
                self::assertInstanceOf(Request::class, $request);
                self::assertSame("/home", $request->pathInfo());
                return new class extends AbstractResponse {
                    public function content(): string
                    {
                        return "";
                    }
                };
            }],
            "typicalAnyPutWithNoParameters" => [RouterContract::AnyMethod, "/home", RouterContract::PutMethod, "/home", function (Request $request): Response {
                self::assertInstanceOf(Request::class, $request);
                self::assertSame("/home", $request->pathInfo());
                return new class extends AbstractResponse {
                    public function content(): string
                    {
                        return "";
                    }
                };
            }],
            "typicalAnyDeleteWithNoParameters" => [RouterContract::AnyMethod, "/home", RouterContract::DeleteMethod, "/home", function (Request $request): Response {
                self::assertInstanceOf(Request::class, $request);
                self::assertSame("/home", $request->pathInfo());
                return new class extends AbstractResponse {
                    public function content(): string
                    {
                        return "";
                    }
                };
            }],
            "typicalAnyHeadWithNoParameters" => [RouterContract::AnyMethod, "/home", RouterContract::HeadMethod, "/home", function (Request $request): Response {
                self::assertInstanceOf(Request::class, $request);
                self::assertSame("/home", $request->pathInfo());
                return new class extends AbstractResponse {
                    public function content(): string
                    {
                        return "";
                    }
                };
            }],
            "typicalAnyOptionsWithNoParameters" => [RouterContract::AnyMethod, "/home", RouterContract::OptionsMethod, "/home", function (Request $request): Response {
                self::assertInstanceOf(Request::class, $request);
                self::assertSame("/home", $request->pathInfo());
                return new class extends AbstractResponse {
                    public function content(): string
                    {
                        return "";
                    }
                };
            }],
            "typicalAnyConnectWithNoParameters" => [RouterContract::AnyMethod, "/home", RouterContract::ConnectMethod, "/home", function (Request $request): Response {
                self::assertInstanceOf(Request::class, $request);
                self::assertSame("/home", $request->pathInfo());
                return new class extends AbstractResponse {
                    public function content(): string
                    {
                        return "";
                    }
                };
            }],
            "typicalAnyPatchWithNoParameters" => [RouterContract::AnyMethod, "/home", RouterContract::PatchMethod, "/home", function (Request $request): Response {
                self::assertInstanceOf(Request::class, $request);
                self::assertSame("/home", $request->pathInfo());
                return new class extends AbstractResponse {
                    public function content(): string
                    {
                        return "";
                    }
                };
            }],
            "typicalGetWithParameterInt" => [RouterContract::GetMethod, "/edit/{id}", RouterContract::GetMethod, "/edit/123", function (Request $request, int $id): Response {
                self::assertInstanceOf(Request::class, $request);
                self::assertSame("/edit/123", $request->pathInfo());
                self::assertSame(123, $id);
                return new class extends AbstractResponse {
                    public function content(): string
                    {
                        return "";
                    }
                };
            }],
            "typicalGetWithParameterString" => [RouterContract::GetMethod, "/edit/{id}", RouterContract::GetMethod, "/edit/123", function (Request $request, string $id): Response {
                self::assertInstanceOf(Request::class, $request);
                self::assertSame("/edit/123", $request->pathInfo());
                self::assertSame("123", $id);
                return new class extends AbstractResponse {
                    public function content(): string
                    {
                        return "";
                    }
                };
            }],
            "typicalGetWithParameterFloat" => [RouterContract::GetMethod, "/edit/{id}", RouterContract::GetMethod, "/edit/123", function (Request $request, float $id): Response {
                self::assertInstanceOf(Request::class, $request);
                self::assertSame("/edit/123", $request->pathInfo());
                self::assertSame(123.0, $id);
                return new class extends AbstractResponse {
                    public function content(): string
                    {
                        return "";
                    }
                };
            }],
            "typicalGetWithParameterBoolTrueInt" => [RouterContract::GetMethod, "/edit/{confirmed}", RouterContract::GetMethod, "/edit/1", function (Request $request, bool $confirmed): Response {
                self::assertInstanceOf(Request::class, $request);
                self::assertSame("/edit/1", $request->pathInfo());
                self::assertSame(true, $confirmed);
                return new class extends AbstractResponse {
                    public function content(): string
                    {
                        return "";
                    }
                };
            }],
            "typicalGetWithParameterBoolTrueString" => [RouterContract::GetMethod, "/edit/{confirmed}", RouterContract::GetMethod, "/edit/true", function (Request $request, bool $confirmed): Response {
                self::assertInstanceOf(Request::class, $request);
                self::assertSame("/edit/true", $request->pathInfo());
                self::assertSame(true, $confirmed);
                return new class extends AbstractResponse {
                    public function content(): string
                    {
                        return "";
                    }
                };
            }],
            "typicalGetWithParameterBoolFalseInt" => [RouterContract::GetMethod, "/edit/{confirmed}", RouterContract::GetMethod, "/edit/0", function (Request $request, bool $confirmed): Response {
                self::assertInstanceOf(Request::class, $request);
                self::assertSame("/edit/0", $request->pathInfo());
                self::assertSame(false, $confirmed);
                return new class extends AbstractResponse {
                    public function content(): string
                    {
                        return "";
                    }
                };
            }],
            "typicalGetWithParameterBoolFalseString" => [RouterContract::GetMethod, "/edit/{confirmed}", RouterContract::GetMethod, "/edit/false", function (Request $request, bool $confirmed): Response {
                self::assertInstanceOf(Request::class, $request);
                self::assertSame("/edit/false", $request->pathInfo());
                self::assertSame(false, $confirmed);
                return new class extends AbstractResponse {
                    public function content(): string
                    {
                        return "";
                    }
                };
            }],
            "typicalAnyGetWithParameterInt" => [RouterContract::AnyMethod, "/edit/{id}", RouterContract::GetMethod, "/edit/123", function (Request $request, int $id): Response {
                self::assertInstanceOf(Request::class, $request);
                self::assertSame("/edit/123", $request->pathInfo());
                self::assertSame(123, $id);
                return new class extends AbstractResponse {
                    public function content(): string
                    {
                        return "";
                    }
                };
            }],
            "typicalAnyGetWithParameterString" => [RouterContract::AnyMethod, "/edit/{id}", RouterContract::GetMethod, "/edit/123", function (Request $request, string $id): Response {
                self::assertInstanceOf(Request::class, $request);
                self::assertSame("/edit/123", $request->pathInfo());
                self::assertSame("123", $id);
                return new class extends AbstractResponse {
                    public function content(): string
                    {
                        return "";
                    }
                };
            }],
            "typicalAnyGetWithParameterFloat" => [RouterContract::AnyMethod, "/edit/{id}", RouterContract::GetMethod, "/edit/123", function (Request $request, float $id): Response {
                self::assertInstanceOf(Request::class, $request);
                self::assertSame("/edit/123", $request->pathInfo());
                self::assertSame(123.0, $id);
                return new class extends AbstractResponse {
                    public function content(): string
                    {
                        return "";
                    }
                };
            }],
            "typicalAnyGetWithParameterBoolTrueInt" => [RouterContract::AnyMethod, "/edit/{confirmed}", RouterContract::GetMethod, "/edit/1", function (Request $request, bool $confirmed): Response {
                self::assertInstanceOf(Request::class, $request);
                self::assertSame("/edit/1", $request->pathInfo());
                self::assertSame(true, $confirmed);
                return new class extends AbstractResponse {
                    public function content(): string
                    {
                        return "";
                    }
                };
            }],
            "typicalAnyGetWithParameterBoolTrueString" => [RouterContract::AnyMethod, "/edit/{confirmed}", RouterContract::GetMethod, "/edit/true", function (Request $request, bool $confirmed): Response {
                self::assertInstanceOf(Request::class, $request);
                self::assertSame("/edit/true", $request->pathInfo());
                self::assertSame(true, $confirmed);
                return new class extends AbstractResponse {
                    public function content(): string
                    {
                        return "";
                    }
                };
            }],
            "typicalAnyGetWithParameterBoolFalseInt" => [RouterContract::AnyMethod, "/edit/{confirmed}", RouterContract::GetMethod, "/edit/0", function (Request $request, bool $confirmed): Response {
                self::assertInstanceOf(Request::class, $request);
                self::assertSame("/edit/0", $request->pathInfo());
                self::assertSame(false, $confirmed);
                return new class extends AbstractResponse {
                    public function content(): string
                    {
                        return "";
                    }
                };
            }],
            "typicalAnyGetWithParameterBoolFalseString" => [RouterContract::AnyMethod, "/edit/{confirmed}", RouterContract::GetMethod, "/edit/false", function (Request $request, bool $confirmed): Response {
                self::assertInstanceOf(Request::class, $request);
                self::assertSame("/edit/false", $request->pathInfo());
                self::assertSame(false, $confirmed);
                return new class extends AbstractResponse {
                    public function content(): string
                    {
                        return "";
                    }
                };
            }],
            "typicalAnyPostWithParameterInt" => [RouterContract::AnyMethod, "/edit/{id}", RouterContract::PostMethod, "/edit/123", function (Request $request, int $id): Response {
                self::assertInstanceOf(Request::class, $request);
                self::assertSame("/edit/123", $request->pathInfo());
                self::assertSame(123, $id);
                return new class extends AbstractResponse {
                    public function content(): string
                    {
                        return "";
                    }
                };
            }],
            "typicalAnyPostWithParameterString" => [RouterContract::AnyMethod, "/edit/{id}", RouterContract::PostMethod, "/edit/123", function (Request $request, string $id): Response {
                self::assertInstanceOf(Request::class, $request);
                self::assertSame("/edit/123", $request->pathInfo());
                self::assertSame("123", $id);
                return new class extends AbstractResponse {
                    public function content(): string
                    {
                        return "";
                    }
                };
            }],
            "typicalAnyPostWithParameterFloat" => [RouterContract::AnyMethod, "/edit/{id}", RouterContract::PostMethod, "/edit/123", function (Request $request, float $id): Response {
                self::assertInstanceOf(Request::class, $request);
                self::assertSame("/edit/123", $request->pathInfo());
                self::assertSame(123.0, $id);
                return new class extends AbstractResponse {
                    public function content(): string
                    {
                        return "";
                    }
                };
            }],
            "typicalAnyPostWithParameterBoolTrueInt" => [RouterContract::AnyMethod, "/edit/{confirmed}", RouterContract::PostMethod, "/edit/1", function (Request $request, bool $confirmed): Response {
                self::assertInstanceOf(Request::class, $request);
                self::assertSame("/edit/1", $request->pathInfo());
                self::assertSame(true, $confirmed);
                return new class extends AbstractResponse {
                    public function content(): string
                    {
                        return "";
                    }
                };
            }],
            "typicalAnyPostWithParameterBoolTrueString" => [RouterContract::AnyMethod, "/edit/{confirmed}", RouterContract::PostMethod, "/edit/true", function (Request $request, bool $confirmed): Response {
                self::assertInstanceOf(Request::class, $request);
                self::assertSame("/edit/true", $request->pathInfo());
                self::assertSame(true, $confirmed);
                return new class extends AbstractResponse {
                    public function content(): string
                    {
                        return "";
                    }
                };
            }],
            "typicalAnyPostWithParameterBoolFalseInt" => [RouterContract::AnyMethod, "/edit/{confirmed}", RouterContract::PostMethod, "/edit/0", function (Request $request, bool $confirmed): Response {
                self::assertInstanceOf(Request::class, $request);
                self::assertSame("/edit/0", $request->pathInfo());
                self::assertSame(false, $confirmed);
                return new class extends AbstractResponse {
                    public function content(): string
                    {
                        return "";
                    }
                };
            }],
            "typicalAnyPostWithParameterBoolFalseString" => [RouterContract::AnyMethod, "/edit/{confirmed}", RouterContract::PostMethod, "/edit/false", function (Request $request, bool $confirmed): Response {
                self::assertInstanceOf(Request::class, $request);
                self::assertSame("/edit/false", $request->pathInfo());
                self::assertSame(false, $confirmed);
                return new class extends AbstractResponse {
                    public function content(): string
                    {
                        return "";
                    }
                };
            }],
            "typicalAnyPutWithParameterInt" => [RouterContract::AnyMethod, "/edit/{id}", RouterContract::PutMethod, "/edit/123", function (Request $request, int $id): Response {
                self::assertInstanceOf(Request::class, $request);
                self::assertSame("/edit/123", $request->pathInfo());
                self::assertSame(123, $id);
                return new class extends AbstractResponse {
                    public function content(): string
                    {
                        return "";
                    }
                };
            }],
            "typicalAnyPutWithParameterString" => [RouterContract::AnyMethod, "/edit/{id}", RouterContract::PutMethod, "/edit/123", function (Request $request, string $id): Response {
                self::assertInstanceOf(Request::class, $request);
                self::assertSame("/edit/123", $request->pathInfo());
                self::assertSame("123", $id);
                return new class extends AbstractResponse {
                    public function content(): string
                    {
                        return "";
                    }
                };
            }],
            "typicalAnyPutWithParameterFloat" => [RouterContract::AnyMethod, "/edit/{id}", RouterContract::PutMethod, "/edit/123", function (Request $request, float $id): Response {
                self::assertInstanceOf(Request::class, $request);
                self::assertSame("/edit/123", $request->pathInfo());
                self::assertSame(123.0, $id);
                return new class extends AbstractResponse {
                    public function content(): string
                    {
                        return "";
                    }
                };
            }],
            "typicalAnyPutWithParameterBoolTrueInt" => [RouterContract::AnyMethod, "/edit/{confirmed}", RouterContract::PutMethod, "/edit/1", function (Request $request, bool $confirmed): Response {
                self::assertInstanceOf(Request::class, $request);
                self::assertSame("/edit/1", $request->pathInfo());
                self::assertSame(true, $confirmed);
                return new class extends AbstractResponse {
                    public function content(): string
                    {
                        return "";
                    }
                };
            }],
            "typicalAnyPutWithParameterBoolTrueString" => [RouterContract::AnyMethod, "/edit/{confirmed}", RouterContract::PutMethod, "/edit/true", function (Request $request, bool $confirmed): Response {
                self::assertInstanceOf(Request::class, $request);
                self::assertSame("/edit/true", $request->pathInfo());
                self::assertSame(true, $confirmed);
                return new class extends AbstractResponse {
                    public function content(): string
                    {
                        return "";
                    }
                };
            }],
            "typicalAnyPutWithParameterBoolFalseInt" => [RouterContract::AnyMethod, "/edit/{confirmed}", RouterContract::PutMethod, "/edit/0", function (Request $request, bool $confirmed): Response {
                self::assertInstanceOf(Request::class, $request);
                self::assertSame("/edit/0", $request->pathInfo());
                self::assertSame(false, $confirmed);
                return new class extends AbstractResponse {
                    public function content(): string
                    {
                        return "";
                    }
                };
            }],
            "typicalAnyPutWithParameterBoolFalseString" => [RouterContract::AnyMethod, "/edit/{confirmed}", RouterContract::PutMethod, "/edit/false", function (Request $request, bool $confirmed): Response {
                self::assertInstanceOf(Request::class, $request);
                self::assertSame("/edit/false", $request->pathInfo());
                self::assertSame(false, $confirmed);
                return new class extends AbstractResponse {
                    public function content(): string
                    {
                        return "";
                    }
                };
            }],
            "typicalAnyHeadWithParameterInt" => [RouterContract::AnyMethod, "/edit/{id}", RouterContract::HeadMethod, "/edit/123", function (Request $request, int $id): Response {
                self::assertInstanceOf(Request::class, $request);
                self::assertSame("/edit/123", $request->pathInfo());
                self::assertSame(123, $id);
                return new class extends AbstractResponse {
                    public function content(): string
                    {
                        return "";
                    }
                };
            }],
            "typicalAnyHeadWithParameterString" => [RouterContract::AnyMethod, "/edit/{id}", RouterContract::HeadMethod, "/edit/123", function (Request $request, string $id): Response {
                self::assertInstanceOf(Request::class, $request);
                self::assertSame("/edit/123", $request->pathInfo());
                self::assertSame("123", $id);
                return new class extends AbstractResponse {
                    public function content(): string
                    {
                        return "";
                    }
                };
            }],
            "typicalAnyHeadWithParameterFloat" => [RouterContract::AnyMethod, "/edit/{id}", RouterContract::HeadMethod, "/edit/123", function (Request $request, float $id): Response {
                self::assertInstanceOf(Request::class, $request);
                self::assertSame("/edit/123", $request->pathInfo());
                self::assertSame(123.0, $id);
                return new class extends AbstractResponse {
                    public function content(): string
                    {
                        return "";
                    }
                };
            }],
            "typicalAnyHeadWithParameterBoolTrueInt" => [RouterContract::AnyMethod, "/edit/{confirmed}", RouterContract::HeadMethod, "/edit/1", function (Request $request, bool $confirmed): Response {
                self::assertInstanceOf(Request::class, $request);
                self::assertSame("/edit/1", $request->pathInfo());
                self::assertSame(true, $confirmed);
                return new class extends AbstractResponse {
                    public function content(): string
                    {
                        return "";
                    }
                };
            }],
            "typicalAnyHeadWithParameterBoolTrueString" => [RouterContract::AnyMethod, "/edit/{confirmed}", RouterContract::HeadMethod, "/edit/true", function (Request $request, bool $confirmed): Response {
                self::assertInstanceOf(Request::class, $request);
                self::assertSame("/edit/true", $request->pathInfo());
                self::assertSame(true, $confirmed);
                return new class extends AbstractResponse {
                    public function content(): string
                    {
                        return "";
                    }
                };
            }],
            "typicalAnyHeadWithParameterBoolFalseInt" => [RouterContract::AnyMethod, "/edit/{confirmed}", RouterContract::HeadMethod, "/edit/0", function (Request $request, bool $confirmed): Response {
                self::assertInstanceOf(Request::class, $request);
                self::assertSame("/edit/0", $request->pathInfo());
                self::assertSame(false, $confirmed);
                return new class extends AbstractResponse {
                    public function content(): string
                    {
                        return "";
                    }
                };
            }],
            "typicalAnyHeadWithParameterBoolFalseString" => [RouterContract::AnyMethod, "/edit/{confirmed}", RouterContract::HeadMethod, "/edit/false", function (Request $request, bool $confirmed): Response {
                self::assertInstanceOf(Request::class, $request);
                self::assertSame("/edit/false", $request->pathInfo());
                self::assertSame(false, $confirmed);
                return new class extends AbstractResponse {
                    public function content(): string
                    {
                        return "";
                    }
                };
            }],
            "typicalAnyConnectWithParameterInt" => [RouterContract::AnyMethod, "/edit/{id}", RouterContract::ConnectMethod, "/edit/123", function (Request $request, int $id): Response {
                self::assertInstanceOf(Request::class, $request);
                self::assertSame("/edit/123", $request->pathInfo());
                self::assertSame(123, $id);
                return new class extends AbstractResponse {
                    public function content(): string
                    {
                        return "";
                    }
                };
            }],
            "typicalAnyConnectWithParameterString" => [RouterContract::AnyMethod, "/edit/{id}", RouterContract::ConnectMethod, "/edit/123", function (Request $request, string $id): Response {
                self::assertInstanceOf(Request::class, $request);
                self::assertSame("/edit/123", $request->pathInfo());
                self::assertSame("123", $id);
                return new class extends AbstractResponse {
                    public function content(): string
                    {
                        return "";
                    }
                };
            }],
            "typicalAnyConnectWithParameterFloat" => [RouterContract::AnyMethod, "/edit/{id}", RouterContract::ConnectMethod, "/edit/123", function (Request $request, float $id): Response {
                self::assertInstanceOf(Request::class, $request);
                self::assertSame("/edit/123", $request->pathInfo());
                self::assertSame(123.0, $id);
                return new class extends AbstractResponse {
                    public function content(): string
                    {
                        return "";
                    }
                };
            }],
            "typicalAnyConnectWithParameterBoolTrueInt" => [RouterContract::AnyMethod, "/edit/{confirmed}", RouterContract::ConnectMethod, "/edit/1", function (Request $request, bool $confirmed): Response {
                self::assertInstanceOf(Request::class, $request);
                self::assertSame("/edit/1", $request->pathInfo());
                self::assertSame(true, $confirmed);
                return new class extends AbstractResponse {
                    public function content(): string
                    {
                        return "";
                    }
                };
            }],
            "typicalAnyConnectWithParameterBoolTrueString" => [RouterContract::AnyMethod, "/edit/{confirmed}", RouterContract::ConnectMethod, "/edit/true", function (Request $request, bool $confirmed): Response {
                self::assertInstanceOf(Request::class, $request);
                self::assertSame("/edit/true", $request->pathInfo());
                self::assertSame(true, $confirmed);
                return new class extends AbstractResponse {
                    public function content(): string
                    {
                        return "";
                    }
                };
            }],
            "typicalAnyConnectWithParameterBoolFalseInt" => [RouterContract::AnyMethod, "/edit/{confirmed}", RouterContract::ConnectMethod, "/edit/0", function (Request $request, bool $confirmed): Response {
                self::assertInstanceOf(Request::class, $request);
                self::assertSame("/edit/0", $request->pathInfo());
                self::assertSame(false, $confirmed);
                return new class extends AbstractResponse {
                    public function content(): string
                    {
                        return "";
                    }
                };
            }],
            "typicalAnyConnectWithParameterBoolFalseString" => [RouterContract::AnyMethod, "/edit/{confirmed}", RouterContract::ConnectMethod, "/edit/false", function (Request $request, bool $confirmed): Response {
                self::assertInstanceOf(Request::class, $request);
                self::assertSame("/edit/false", $request->pathInfo());
                self::assertSame(false, $confirmed);
                return new class extends AbstractResponse {
                    public function content(): string
                    {
                        return "";
                    }
                };
            }],
            "typicalAnyDeleteWithParameterInt" => [RouterContract::AnyMethod, "/edit/{id}", RouterContract::DeleteMethod, "/edit/123", function (Request $request, int $id): Response {
                self::assertInstanceOf(Request::class, $request);
                self::assertSame("/edit/123", $request->pathInfo());
                self::assertSame(123, $id);
                return new class extends AbstractResponse {
                    public function content(): string
                    {
                        return "";
                    }
                };
            }],
            "typicalAnyDeleteWithParameterString" => [RouterContract::AnyMethod, "/edit/{id}", RouterContract::DeleteMethod, "/edit/123", function (Request $request, string $id): Response {
                self::assertInstanceOf(Request::class, $request);
                self::assertSame("/edit/123", $request->pathInfo());
                self::assertSame("123", $id);
                return new class extends AbstractResponse {
                    public function content(): string
                    {
                        return "";
                    }
                };
            }],
            "typicalAnyDeleteWithParameterFloat" => [RouterContract::AnyMethod, "/edit/{id}", RouterContract::DeleteMethod, "/edit/123", function (Request $request, float $id): Response {
                self::assertInstanceOf(Request::class, $request);
                self::assertSame("/edit/123", $request->pathInfo());
                self::assertSame(123.0, $id);
                return new class extends AbstractResponse {
                    public function content(): string
                    {
                        return "";
                    }
                };
            }],
            "typicalAnyDeleteWithParameterBoolTrueInt" => [RouterContract::AnyMethod, "/edit/{confirmed}", RouterContract::DeleteMethod, "/edit/1", function (Request $request, bool $confirmed): Response {
                self::assertInstanceOf(Request::class, $request);
                self::assertSame("/edit/1", $request->pathInfo());
                self::assertSame(true, $confirmed);
                return new class extends AbstractResponse {
                    public function content(): string
                    {
                        return "";
                    }
                };
            }],
            "typicalAnyDeleteWithParameterBoolTrueString" => [RouterContract::AnyMethod, "/edit/{confirmed}", RouterContract::DeleteMethod, "/edit/true", function (Request $request, bool $confirmed): Response {
                self::assertInstanceOf(Request::class, $request);
                self::assertSame("/edit/true", $request->pathInfo());
                self::assertSame(true, $confirmed);
                return new class extends AbstractResponse {
                    public function content(): string
                    {
                        return "";
                    }
                };
            }],
            "typicalAnyDeleteWithParameterBoolFalseInt" => [RouterContract::AnyMethod, "/edit/{confirmed}", RouterContract::DeleteMethod, "/edit/0", function (Request $request, bool $confirmed): Response {
                self::assertInstanceOf(Request::class, $request);
                self::assertSame("/edit/0", $request->pathInfo());
                self::assertSame(false, $confirmed);
                return new class extends AbstractResponse {
                    public function content(): string
                    {
                        return "";
                    }
                };
            }],
            "typicalAnyDeleteWithParameterBoolFalseString" => [RouterContract::AnyMethod, "/edit/{confirmed}", RouterContract::DeleteMethod, "/edit/false", function (Request $request, bool $confirmed): Response {
                self::assertInstanceOf(Request::class, $request);
                self::assertSame("/edit/false", $request->pathInfo());
                self::assertSame(false, $confirmed);
                return new class extends AbstractResponse {
                    public function content(): string
                    {
                        return "";
                    }
                };
            }],
            "typicalAnyPatchWithParameterInt" => [RouterContract::AnyMethod, "/edit/{id}", RouterContract::PatchMethod, "/edit/123", function (Request $request, int $id): Response {
                self::assertInstanceOf(Request::class, $request);
                self::assertSame("/edit/123", $request->pathInfo());
                self::assertSame(123, $id);
                return new class extends AbstractResponse {
                    public function content(): string
                    {
                        return "";
                    }
                };
            }],
            "typicalAnyPatchWithParameterString" => [RouterContract::AnyMethod, "/edit/{id}", RouterContract::PatchMethod, "/edit/123", function (Request $request, string $id): Response {
                self::assertInstanceOf(Request::class, $request);
                self::assertSame("/edit/123", $request->pathInfo());
                self::assertSame("123", $id);
                return new class extends AbstractResponse {
                    public function content(): string
                    {
                        return "";
                    }
                };
            }],
            "typicalAnyPatchWithParameterFloat" => [RouterContract::AnyMethod, "/edit/{id}", RouterContract::PatchMethod, "/edit/123", function (Request $request, float $id): Response {
                self::assertInstanceOf(Request::class, $request);
                self::assertSame("/edit/123", $request->pathInfo());
                self::assertSame(123.0, $id);
                return new class extends AbstractResponse {
                    public function content(): string
                    {
                        return "";
                    }
                };
            }],
            "typicalAnyPatchWithParameterBoolTrueInt" => [RouterContract::AnyMethod, "/edit/{confirmed}", RouterContract::PatchMethod, "/edit/1", function (Request $request, bool $confirmed): Response {
                self::assertInstanceOf(Request::class, $request);
                self::assertSame("/edit/1", $request->pathInfo());
                self::assertSame(true, $confirmed);
                return new class extends AbstractResponse {
                    public function content(): string
                    {
                        return "";
                    }
                };
            }],
            "typicalAnyPatchWithParameterBoolTrueString" => [RouterContract::AnyMethod, "/edit/{confirmed}", RouterContract::PatchMethod, "/edit/true", function (Request $request, bool $confirmed): Response {
                self::assertInstanceOf(Request::class, $request);
                self::assertSame("/edit/true", $request->pathInfo());
                self::assertSame(true, $confirmed);
                return new class extends AbstractResponse {
                    public function content(): string
                    {
                        return "";
                    }
                };
            }],
            "typicalAnyPatchWithParameterBoolFalseInt" => [RouterContract::AnyMethod, "/edit/{confirmed}", RouterContract::PatchMethod, "/edit/0", function (Request $request, bool $confirmed): Response {
                self::assertInstanceOf(Request::class, $request);
                self::assertSame("/edit/0", $request->pathInfo());
                self::assertSame(false, $confirmed);
                return new class extends AbstractResponse {
                    public function content(): string
                    {
                        return "";
                    }
                };
            }],
            "typicalAnyPatchWithParameterBoolFalseString" => [RouterContract::AnyMethod, "/edit/{confirmed}", RouterContract::PatchMethod, "/edit/false", function (Request $request, bool $confirmed): Response {
                self::assertInstanceOf(Request::class, $request);
                self::assertSame("/edit/false", $request->pathInfo());
                self::assertSame(false, $confirmed);
                return new class extends AbstractResponse {
                    public function content(): string
                    {
                        return "";
                    }
                };
            }],
            "typicalAnyOptionsWithParameterInt" => [RouterContract::AnyMethod, "/edit/{id}", RouterContract::OptionsMethod, "/edit/123", function (Request $request, int $id): Response {
                self::assertInstanceOf(Request::class, $request);
                self::assertSame("/edit/123", $request->pathInfo());
                self::assertSame(123, $id);
                return new class extends AbstractResponse {
                    public function content(): string
                    {
                        return "";
                    }
                };
            }],
            "typicalAnyOptionsWithParameterString" => [RouterContract::AnyMethod, "/edit/{id}", RouterContract::OptionsMethod, "/edit/123", function (Request $request, string $id): Response {
                self::assertInstanceOf(Request::class, $request);
                self::assertSame("/edit/123", $request->pathInfo());
                self::assertSame("123", $id);
                return new class extends AbstractResponse {
                    public function content(): string
                    {
                        return "";
                    }
                };
            }],
            "typicalAnyOptionsWithParameterFloat" => [RouterContract::AnyMethod, "/edit/{id}", RouterContract::OptionsMethod, "/edit/123", function (Request $request, float $id): Response {
                self::assertInstanceOf(Request::class, $request);
                self::assertSame("/edit/123", $request->pathInfo());
                self::assertSame(123.0, $id);
                return new class extends AbstractResponse {
                    public function content(): string
                    {
                        return "";
                    }
                };
            }],
            "typicalAnyOptionsWithParameterBoolTrueInt" => [RouterContract::AnyMethod, "/edit/{confirmed}", RouterContract::OptionsMethod, "/edit/1", function (Request $request, bool $confirmed): Response {
                self::assertInstanceOf(Request::class, $request);
                self::assertSame("/edit/1", $request->pathInfo());
                self::assertSame(true, $confirmed);
                return new class extends AbstractResponse {
                    public function content(): string
                    {
                        return "";
                    }
                };
            }],
            "typicalAnyOptionsWithParameterBoolTrueString" => [RouterContract::AnyMethod, "/edit/{confirmed}", RouterContract::OptionsMethod, "/edit/true", function (Request $request, bool $confirmed): Response {
                self::assertInstanceOf(Request::class, $request);
                self::assertSame("/edit/true", $request->pathInfo());
                self::assertSame(true, $confirmed);
                return new class extends AbstractResponse {
                    public function content(): string
                    {
                        return "";
                    }
                };
            }],
            "typicalAnyOptionsWithParameterBoolFalseInt" => [RouterContract::AnyMethod, "/edit/{confirmed}", RouterContract::OptionsMethod, "/edit/0", function (Request $request, bool $confirmed): Response {
                self::assertInstanceOf(Request::class, $request);
                self::assertSame("/edit/0", $request->pathInfo());
                self::assertSame(false, $confirmed);
                return new class extends AbstractResponse {
                    public function content(): string
                    {
                        return "";
                    }
                };
            }],
            "typicalAnyOptionsWithParameterBoolFalseString" => [RouterContract::AnyMethod, "/edit/{confirmed}", RouterContract::OptionsMethod, "/edit/false", function (Request $request, bool $confirmed): Response {
                self::assertInstanceOf(Request::class, $request);
                self::assertSame("/edit/false", $request->pathInfo());
                self::assertSame(false, $confirmed);
                return new class extends AbstractResponse {
                    public function content(): string
                    {
                        return "";
                    }
                };
            }],
            "typicalGetWithParametersDifferentOrderManyTypes" => [RouterContract::GetMethod, "/object/{type}/{id}/{action}/{property}/{value}", RouterContract::GetMethod, "/object/article/9563/set/status/draft", function (Request $request, int $id, string $type, string $action, string $property, string $value): Response {
                self::assertInstanceOf(Request::class, $request);
                self::assertSame("/object/article/9563/set/status/draft", $request->pathInfo());
                self::assertSame("article", $type);
                self::assertSame(9563, $id);
                self::assertSame("set", $action);
                self::assertSame("status", $property);
                self::assertSame("draft", $value);
                return new class extends AbstractResponse {
                    public function content(): string
                    {
                        return "";
                    }
                };
            }],
            "typicalGetWithAllParametersDifferentOrderManyTypes" => [RouterContract::GetMethod, "/{type}/{id}/{action}/{property}/{value}", RouterContract::GetMethod, "/article/123456789/set/status/draft", function (Request $request, int $id, string $type, string $action, string $property, string $value): Response {
                self::assertInstanceOf(Request::class, $request);
                self::assertSame("/article/123456789/set/status/draft", $request->pathInfo());
                self::assertSame("article", $type);
                self::assertSame(123456789, $id);
                self::assertSame("set", $action);
                self::assertSame("status", $property);
                self::assertSame("draft", $value);
                return new class extends AbstractResponse {
                    public function content(): string
                    {
                        return "";
                    }
                };
            }],
            "typicalPostWithParametersDifferentOrderManyTypes" => [RouterContract::PostMethod, "/object/{type}/{id}/{action}/{property}/{value}", RouterContract::PostMethod, "/object/article/9563/set/status/draft", function (Request $request, int $id, string $type, string $action, string $property, string $value): Response {
                self::assertInstanceOf(Request::class, $request);
                self::assertSame("/object/article/9563/set/status/draft", $request->pathInfo());
                self::assertSame("article", $type);
                self::assertSame(9563, $id);
                self::assertSame("set", $action);
                self::assertSame("status", $property);
                self::assertSame("draft", $value);
                return new class extends AbstractResponse {
                    public function content(): string
                    {
                        return "";
                    }
                };
            }],
            "typicalPostWithAllParametersDifferentOrderManyTypes" => [RouterContract::PostMethod, "/{type}/{id}/{action}/{property}/{value}", RouterContract::PostMethod, "/article/123456789/set/status/draft", function (Request $request, int $id, string $type, string $action, string $property, string $value): Response {
                self::assertInstanceOf(Request::class, $request);
                self::assertSame("/article/123456789/set/status/draft", $request->pathInfo());
                self::assertSame("article", $type);
                self::assertSame(123456789, $id);
                self::assertSame("set", $action);
                self::assertSame("status", $property);
                self::assertSame("draft", $value);
                return new class extends AbstractResponse {
                    public function content(): string
                    {
                        return "";
                    }
                };
            }],
            "typicalPutWithParametersDifferentOrderManyTypes" => [RouterContract::PutMethod, "/object/{type}/{id}/{action}/{property}/{value}", RouterContract::PutMethod, "/object/article/9563/set/status/draft", function (Request $request, int $id, string $type, string $action, string $property, string $value): Response {
                self::assertInstanceOf(Request::class, $request);
                self::assertSame("/object/article/9563/set/status/draft", $request->pathInfo());
                self::assertSame("article", $type);
                self::assertSame(9563, $id);
                self::assertSame("set", $action);
                self::assertSame("status", $property);
                self::assertSame("draft", $value);
                return new class extends AbstractResponse {
                    public function content(): string
                    {
                        return "";
                    }
                };
            }],
            "typicalPutWithAllParametersDifferentOrderManyTypes" => [RouterContract::PutMethod, "/{type}/{id}/{action}/{property}/{value}", RouterContract::PutMethod, "/article/123456789/set/status/draft", function (Request $request, int $id, string $type, string $action, string $property, string $value): Response {
                self::assertInstanceOf(Request::class, $request);
                self::assertSame("/article/123456789/set/status/draft", $request->pathInfo());
                self::assertSame("article", $type);
                self::assertSame(123456789, $id);
                self::assertSame("set", $action);
                self::assertSame("status", $property);
                self::assertSame("draft", $value);
                return new class extends AbstractResponse {
                    public function content(): string
                    {
                        return "";
                    }
                };
            }],
            "typicalHeadWithParametersDifferentOrderManyTypes" => [RouterContract::HeadMethod, "/object/{type}/{id}/{action}/{property}/{value}", RouterContract::HeadMethod, "/object/article/9563/set/status/draft", function (Request $request, int $id, string $type, string $action, string $property, string $value): Response {
                self::assertInstanceOf(Request::class, $request);
                self::assertSame("/object/article/9563/set/status/draft", $request->pathInfo());
                self::assertSame("article", $type);
                self::assertSame(9563, $id);
                self::assertSame("set", $action);
                self::assertSame("status", $property);
                self::assertSame("draft", $value);
                return new class extends AbstractResponse {
                    public function content(): string
                    {
                        return "";
                    }
                };
            }],
            "typicalHeadWithAllParametersDifferentOrderManyTypes" => [RouterContract::HeadMethod, "/{type}/{id}/{action}/{property}/{value}", RouterContract::HeadMethod, "/article/123456789/set/status/draft", function (Request $request, int $id, string $type, string $action, string $property, string $value): Response {
                self::assertInstanceOf(Request::class, $request);
                self::assertSame("/article/123456789/set/status/draft", $request->pathInfo());
                self::assertSame("article", $type);
                self::assertSame(123456789, $id);
                self::assertSame("set", $action);
                self::assertSame("status", $property);
                self::assertSame("draft", $value);
                return new class extends AbstractResponse {
                    public function content(): string
                    {
                        return "";
                    }
                };
            }],
            "typicalOptionsWithParametersDifferentOrderManyTypes" => [RouterContract::OptionsMethod, "/object/{type}/{id}/{action}/{property}/{value}", RouterContract::OptionsMethod, "/object/article/9563/set/status/draft", function (Request $request, int $id, string $type, string $action, string $property, string $value): Response {
                self::assertInstanceOf(Request::class, $request);
                self::assertSame("/object/article/9563/set/status/draft", $request->pathInfo());
                self::assertSame("article", $type);
                self::assertSame(9563, $id);
                self::assertSame("set", $action);
                self::assertSame("status", $property);
                self::assertSame("draft", $value);
                return new class extends AbstractResponse {
                    public function content(): string
                    {
                        return "";
                    }
                };
            }],
            "typicalOptionsWithAllParametersDifferentOrderManyTypes" => [RouterContract::OptionsMethod, "/{type}/{id}/{action}/{property}/{value}", RouterContract::OptionsMethod, "/article/123456789/set/status/draft", function (Request $request, int $id, string $type, string $action, string $property, string $value): Response {
                self::assertInstanceOf(Request::class, $request);
                self::assertSame("/article/123456789/set/status/draft", $request->pathInfo());
                self::assertSame("article", $type);
                self::assertSame(123456789, $id);
                self::assertSame("set", $action);
                self::assertSame("status", $property);
                self::assertSame("draft", $value);
                return new class extends AbstractResponse {
                    public function content(): string
                    {
                        return "";
                    }
                };
            }],
            "typicalDeleteWithParametersDifferentOrderManyTypes" => [RouterContract::DeleteMethod, "/object/{type}/{id}/{action}/{property}/{value}", RouterContract::DeleteMethod, "/object/article/9563/set/status/draft", function (Request $request, int $id, string $type, string $action, string $property, string $value): Response {
                self::assertInstanceOf(Request::class, $request);
                self::assertSame("/object/article/9563/set/status/draft", $request->pathInfo());
                self::assertSame("article", $type);
                self::assertSame(9563, $id);
                self::assertSame("set", $action);
                self::assertSame("status", $property);
                self::assertSame("draft", $value);
                return new class extends AbstractResponse {
                    public function content(): string
                    {
                        return "";
                    }
                };
            }],
            "typicalDeleteWithAllParametersDifferentOrderManyTypes" => [RouterContract::DeleteMethod, "/{type}/{id}/{action}/{property}/{value}", RouterContract::DeleteMethod, "/article/123456789/set/status/draft", function (Request $request, int $id, string $type, string $action, string $property, string $value): Response {
                self::assertInstanceOf(Request::class, $request);
                self::assertSame("/article/123456789/set/status/draft", $request->pathInfo());
                self::assertSame("article", $type);
                self::assertSame(123456789, $id);
                self::assertSame("set", $action);
                self::assertSame("status", $property);
                self::assertSame("draft", $value);
                return new class extends AbstractResponse {
                    public function content(): string
                    {
                        return "";
                    }
                };
            }],
            "typicalPatchWithParametersDifferentOrderManyTypes" => [RouterContract::PatchMethod, "/object/{type}/{id}/{action}/{property}/{value}", RouterContract::PatchMethod, "/object/article/9563/set/status/draft", function (Request $request, int $id, string $type, string $action, string $property, string $value): Response {
                self::assertInstanceOf(Request::class, $request);
                self::assertSame("/object/article/9563/set/status/draft", $request->pathInfo());
                self::assertSame("article", $type);
                self::assertSame(9563, $id);
                self::assertSame("set", $action);
                self::assertSame("status", $property);
                self::assertSame("draft", $value);
                return new class extends AbstractResponse {
                    public function content(): string
                    {
                        return "";
                    }
                };
            }],
            "typicalPatchWithAllParametersDifferentOrderManyTypes" => [RouterContract::PatchMethod, "/{type}/{id}/{action}/{property}/{value}", RouterContract::PatchMethod, "/article/123456789/set/status/draft", function (Request $request, int $id, string $type, string $action, string $property, string $value): Response {
                self::assertInstanceOf(Request::class, $request);
                self::assertSame("/article/123456789/set/status/draft", $request->pathInfo());
                self::assertSame("article", $type);
                self::assertSame(123456789, $id);
                self::assertSame("set", $action);
                self::assertSame("status", $property);
                self::assertSame("draft", $value);
                return new class extends AbstractResponse {
                    public function content(): string
                    {
                        return "";
                    }
                };
            }],
            "typicalConnectWithParametersDifferentOrderManyTypes" => [RouterContract::ConnectMethod, "/object/{type}/{id}/{action}/{property}/{value}", RouterContract::ConnectMethod, "/object/article/9563/set/status/draft", function (Request $request, int $id, string $type, string $action, string $property, string $value): Response {
                self::assertInstanceOf(Request::class, $request);
                self::assertSame("/object/article/9563/set/status/draft", $request->pathInfo());
                self::assertSame("article", $type);
                self::assertSame(9563, $id);
                self::assertSame("set", $action);
                self::assertSame("status", $property);
                self::assertSame("draft", $value);
                return new class extends AbstractResponse {
                    public function content(): string
                    {
                        return "";
                    }
                };
            }],
            "typicalConnectWithAllParametersDifferentOrderManyTypes" => [RouterContract::ConnectMethod, "/{type}/{id}/{action}/{property}/{value}", RouterContract::ConnectMethod, "/article/123456789/set/status/draft", function (Request $request, int $id, string $type, string $action, string $property, string $value): Response {
                self::assertInstanceOf(Request::class, $request);
                self::assertSame("/article/123456789/set/status/draft", $request->pathInfo());
                self::assertSame("article", $type);
                self::assertSame(123456789, $id);
                self::assertSame("set", $action);
                self::assertSame("status", $property);
                self::assertSame("draft", $value);
                return new class extends AbstractResponse {
                    public function content(): string
                    {
                        return "";
                    }
                };
            }],
            "typicalUnroutableIncorrectMethodOneRegisteredMethod" => [RouterContract::GetMethod, "/", RouterContract::PostMethod, "/", function (Request $request, bool $confirmed): Response {
                $this->fail("Handler should not be called: Request method '{$request->method()}' should not match registered method '" . RouterContract::GetMethod . "'.");
                return new class extends AbstractResponse {
                    public function content(): string
                    {
                        return "";
                    }
                };
            }, UnroutableRequestException::class,],
            "typicalUnroutableIncorrectMethodManyRegisteredMethods" => [[RouterContract::GetMethod, RouterContract::PostMethod,], "/", RouterContract::PutMethod, "/", function (Request $request, bool $confirmed): Response {
                $this->fail("Handler should not be called: Request method '{$request->method()}' should not match registered methods '" . implode("', '", [RouterContract::GetMethod, RouterContract::PostMethod,]) . "'.");
                return new class extends AbstractResponse {
                    public function content(): string
                    {
                        return "";
                    }
                };
            }, UnroutableRequestException::class,],
            "typicalUnroutableNoMatchedRoute" => [RouterContract::GetMethod, "/", RouterContract::PostMethod, "/home", function (Request $request, bool $confirmed): Response {
                $this->fail("Handler should not be called: Request path '{$request->pathInfo()}' should not match registered route '/'.");
                return new class extends AbstractResponse {
                    public function content(): string
                    {
                        return "";
                    }
                };
            }, UnroutableRequestException::class,],
        ];
    }

    /**
     * Test for Router::route()
     *
     * @dataProvider dataForTestRoute1
     *
     * @param string|array<string> $routeMethods The HTTP methods to define for the test route.
     * @param string $route The test route.
     * @param string $requestMethod The HTTP method for the request to test with.
     * @param string $requestPath The path for the request to test with.
     * @param \Closure|null $handler The handler to register for the route.
     * @param string|null $exceptionClass The class name of the expected exception, if any.
     *
     * @noinspection PhpDocMissingThrowsInspection Only exceptions thrown will be exptected test exceptions.
     */
<<<<<<< HEAD
    public function testRoute1($routeMethods, string $route, string $requestMethod, string $requestPath, ?Closure $handler, ?string $exceptionClass = null): void
=======
    public function testRoute(string|array $routeMethods, string $route, string $requestMethod, string $requestPath, ?Closure $handler, ?string $exceptionClass = null): void
>>>>>>> d66ef9d3
    {
        if (isset($exceptionClass)) {
            $this->expectException($exceptionClass);
        }

        $router = new Router();
        /** @noinspection PhpUnhandledExceptionInspection Should never throw with test data. */
        $router->register($route, $routeMethods, $handler);
        $request = self::makeRequest($requestPath, $requestMethod);
        /** @noinspection PhpUnhandledExceptionInspection Should only throw expected test exceptions. */
        $router->route($request);
    }

    /** Ensure dependencies can be injected into route parameters from the service container. */
    public function testRoute2(): void
    {
        $log = Mockery::mock(Logger::class);
        $app = Mockery::mock(Application::class);
        $this->mockMethod(Application::class, "instance", $app);

        $app->shouldReceive("has")
            ->once()
            ->with(Logger::class)
            ->andReturn(true);

        $app->shouldReceive("get")
            ->once()
            ->with(Logger::class)
            ->andReturn($log);


        $expectedResponse = Mockery::mock(Response::class);

        $handler = function (Logger $injectedLog) use ($log, $expectedResponse): Response {
            RouterTest::assertSame($log, $injectedLog);
            return $expectedResponse;
        };

        $router = new Router();
        $router->registerGet("/", $handler);
        $actualResponse = $router->route(self::makeRequest("/"));
        self::assertSame($expectedResponse, $actualResponse);
    }

    /**
     * Data provider for testRouteConflicts()
     *
     * @return array[] The test data.
     */
    public function dataForTestRouteConflicts(): array
    {
        return [
            "rootPathWithGetNoParameters" => [RouterContract::GetMethod, "/", RouterContract::GetMethod, "/",],
            "rootPathWithGet1Post2NoParametersNoConflict" => [RouterContract::GetMethod, "/", RouterContract::PostMethod, "/", false, ],
            "simplePathWithGetSingleParameter" => [RouterContract::GetMethod, "/edit/{id}", RouterContract::GetMethod, "/edit/{slug}",],
            "simplePathWithGetParametersInDifferentPositions" => [RouterContract::GetMethod, "/edit/{type}/{id}", RouterContract::GetMethod, "/{type}/{id}/edit", false,],
            "simplePathWithAny1Get2MultipleParameters" => [RouterContract::AnyMethod, "/edit/{id}/{force}/{really}", RouterContract::GetMethod, "/edit/{slug}/{id}/{field}",],
            "simplePathWithGet1Post2SingleParameterNoConflict" => [RouterContract::GetMethod, "/edit/{id}", RouterContract::PostMethod, "/edit/{id}", false, ],
        ];
    }

    /**
     * Test identification of conflicting routes.
     *
     * @dataProvider dataForTestRouteConflicts
     *
     * @param string|array<string> $route1Methods The HTTP methods for the first route to register.
     * @param string $route1 The path for the first route to register.
     * @param string|array<string> $route2Methods The HTTP methods for the second route to register.
     * @param string $route2 The path for the second route to register.
     * @param bool $shouldConflict Whether the two registrations should result in a conflict. Defaults to true.
     *
     * @noinspection PhpDocMissingThrowsInspection Only test exceptions should be thrown.
     */
    public function testRouteConflicts(string|array $route1Methods, string $route1, $route2Methods, string $route2, bool $shouldConflict = true): void
    {
        $accumulateRoutes = fn (array $routes, int $accumulation): int => $accumulation + count($routes);

        if ($shouldConflict) {
            $this->expectException(ConflictingRouteException::class);
        }

        $router = new Router();
        /** @noinspection PhpUnhandledExceptionInspection Guaranteed not to throw with these arguments. */
        $routeCollection = new ReflectionProperty($router, "m_routes");
        $routeCollection->setAccessible(true);
        /** @noinspection PhpUnhandledExceptionInspection Should never throw with test data. */
        $router->register($route1, $route1Methods, function () {
        });

        // fetch the route count so that we can assert that the registration of the second route adds to it if it
        // doesn't throw
        $routeCount = accumulate($routeCollection->getValue($router), $accumulateRoutes);
        /** @noinspection PhpUnhandledExceptionInspection Should only throw an expected test exception. */
        $router->register($route2, $route2Methods, function () {
        });
        self::assertGreaterThan($routeCount, accumulate($routeCollection->getValue($router), $accumulateRoutes), "The registration of the second route succeeded but didn't add to the routes colleciton in the router.");
    }
}<|MERGE_RESOLUTION|>--- conflicted
+++ resolved
@@ -3655,11 +3655,7 @@
      *
      * @noinspection PhpDocMissingThrowsInspection Only exceptions thrown will be exptected test exceptions.
      */
-<<<<<<< HEAD
-    public function testRoute1($routeMethods, string $route, string $requestMethod, string $requestPath, ?Closure $handler, ?string $exceptionClass = null): void
-=======
-    public function testRoute(string|array $routeMethods, string $route, string $requestMethod, string $requestPath, ?Closure $handler, ?string $exceptionClass = null): void
->>>>>>> d66ef9d3
+    public function testRoute1(string|array $routeMethods, string $route, string $requestMethod, string $requestPath, ?Closure $handler, ?string $exceptionClass = null): void
     {
         if (isset($exceptionClass)) {
             $this->expectException($exceptionClass);
