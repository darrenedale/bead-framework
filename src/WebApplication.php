<?php

namespace Bead;

use Bead\Contracts\Response;
use Bead\Contracts\Router as RouterContract;
use Bead\Database\Connection;
use Bead\Exceptions\CsrfTokenVerificationException;
use Bead\Exceptions\InvalidPluginException;
use Bead\Exceptions\InvalidPluginsDirectoryException;
use Bead\Exceptions\InvalidRoutesDirectoryException;
use Bead\Exceptions\InvalidRoutesFileException;
use Bead\Exceptions\Logging\LoggerException;
use Bead\Exceptions\NotFoundException;
use Bead\Exceptions\UnroutableRequestException;
use Bead\Facades\Session as SessionFacade;
use Bead\Session\DataAccessor as SessionDataAccessor;
use DirectoryIterator;
use Exception;
use InvalidArgumentException;
use LogicException;
use ReflectionClass;
use ReflectionException;
use RuntimeException;
use SplFileInfo;
use UnexpectedValueException;

use function Bead\Helpers\Str\random;

/**
 * Core Application class for sites/applications using the framework.
 *
 * ## Introduction
 * Despite its name, this class doesn't actually implement an application. What it does is provide application-level
 * services and acts as a request dispatcher. An instance of the `WebApplication` class is the core of any application
 * that uses the framework to run a website. Only a single `WebApplication` instance may be created by any application.
 * Applications using the framework create an instance of (a subclass of) the `WebApplication` class, call its `exec()`
 * method and wait for it to return.
 *
 * When the `exec()` method is called it reads the received HTTP request, passes it to `handleRequest()` for dispatch,
 * and returns. `handleRequest()` asks the installed `Router` to route the request to a handler, which actions the
 * request and returns the `Response`. The response is then sent to the client and `exec()` returns. The
 * `WebApplication` instance emits some useful events along the way.
 *
 * Some useful administrative information about the running application can be set using the `setTitle()`,
 * `setVersion()` and `setMinimumPhpVersion()` methods. The title and version are made available to any other code that
 * fetches the running instance so that, for example, user messages can show the application title without having to
 * have it hard-coded.
 *
 * Applications that require a particular minimum version of PHP can set it using the `setMinimumPhpVersion()`
 * method. If this is done before `exec()` is called, the application will exit with an appropriate error message
 * when `exec()` is called if the PHP version on which the application is running is below the minimum set.
 *
 * For applications that make use of a data store, the `database()` method provides access to the `Connection`
 * responsible for the interface between the application and the data store.
 *
 * The running `WebApplication` instance can be retrieved using the `instance()` static method. This instance provides
 * access to all the services that the application provides.
 *
 * ## Plugins
 * Plugins are loaded automatically by the `exec()` method and are sourced from the `app/plugins/` subdirectory by
 * default. This can be customised in the app config file, by providing a path (relative to the application's root
 * directory) in the `plugins.path` item. Any plugin found in this directory is loaded. Plugin classes should be in the
 * `App\Plugins` namespace. This too can be customised in the app config file, by providing a valid namespace in the
 * `plugins.namespace` item. All plugins must be in the same namespace.
 *
 * Subdirectories within the plugins directory are not scanned. It is therefore sufficient to install a plugin's PHP
 * file in the plugins subdirectory for it to be loaded and enabled by the application.
 *
 * The primary use-case for plugins is to monitor for events and augment the functionality of the application while not
 * actually handling requests themselves.
 *
 * ## Requests
 * The request being handled can always be retrieved using the `request()` method. This retrieves the original HTTP
 * request that was submitted by the user agent (in other words the request `exec()` provided to `handleRequest()`).
 *
 * ## Inter-module communication
 * A simple inter-object communication mechanism is implemented by the Application class. This mechanism is based
 * on the concept of named events being emitted and objects subscribing to those events. Emitted events can
 * provide additional arguments that provide more details of the event (for example an event that fires when a
 * particular type of search has been executed might provide the search terms and result set as additional
 * arguments).
 *
 * Events are emitted by calling the `emitEvent()` method. Subscriptions to events are achieved by calling the
 * `connect()` method. Subscriptions can be unsubscribed by calling `disconnect()`. Events do not need to be
 * registered or defined before they are emitted - it is sufficient just to call `emitEvent()` in order to emit an
 * event. Any code -- plugin, class or even the main application script or `WebApplication` object -- can emit events.
 *
 * Emitters of events should take care to document the events they emit and the arguments that are provided with
 * them, and should strive to keep the signatures of their events stable (API stability) and the names of their
 * events distinct to avoid event naming clashes between different emitters.
 *
 * ## Session management
 * The `WebApplication` class can be used to manage session data in a way that all-but guarantees clashes between the
 * bead app and other applications running on the same domain are avoided. It implements a mechanism that is very simple
 * to use by hiding the complexities of keeping session data distinct behind simple, unique "context" strings. See the
 * `sessionData()` method for details of how this works.
 *
 * ### Events
 * This module emits the following events.
 *
 * - `application.pluginsloaded`
 *   Emitted when the `exec()` method has finished loading all the plugins.
 *
 * - `application.executionstarted`
 *   Emitted when `exec()` starts actual execution (just before it calls `handleRequest()`).
 *
 * - `application.handlerequest.requestreceived($request)`
 *   Emitted when `handleRequest()` receives a request to process.
 *
 *   `$request` `Request` The request that was received.
 *
 * - `application.handlerequest.routing(Request $request)`
 *   Emitted when `handleRequest()` is about to match the incoming Request to a route using the application's router.
 *
 * - `application.handlerequest.routed(Request $request)`
 *   Emitted when `handleRequest()` has successfully matched and routed the incoming `Request` to a route using the
 *   application's router.
 *
 * - `application.executionfinished`
 *   Emitted by `exec()` when `handleRequest()` returns from processing the original HTTP request.
 *
 * - `application.sendingresponse`
 *   Emitted by `exec()` when the response returned by handleRequest() is about to be sent to the client.
 *
 * - `application.responsesent`
 *   Emitted by `exec()` immediately after the response returned by handleRequest() has been sent to the client.
 *
 * ### Session Data
 * The Application class creates a session context with the identifier **application**.
 *
 * @events application.pluginsloaded application.executionstarted application.handlerequest.requestreceived
 *     application.handlerequest.routing application.handlerequest.routed
 *     application.executionfinished application.sendingresponse application.responsesent
 * @session application
 *
 * @method static self instance()
 */
class WebApplication extends Application
{
<<<<<<< HEAD
	/** @var string The context name for this class's session data. */
	public const SessionDataContext = "application";

	/** @var string Where plugins are loaded from by default. Relative to the app root directory. */
	protected const DefaultPluginsPath = "app/Plugins";

	/** @var string The default namespace for plugin classes. */
	protected const DefaultPluginsNamespace = "App\\Plugins";

	/** @var string Where plugins are loaded from. */
	private string $m_pluginsDirectory = self::DefaultPluginsPath;

	/** @var string The namespace where plugins are located. */
	private string $m_pluginsNamespace = self::DefaultPluginsNamespace;

	/** Application class's session data array. */
	protected ?SessionDataAccessor $m_session = null;

	/** Loaded plugin storage.*/
	private array $m_pluginsByName = [];

	/** @var bool True when exec() is in progress, false otherwise. */
	private bool $m_isRunning = false;

	/** @var RouterContract The router that routes requests to handlers. */
	private RouterContract $m_router;

	/**
	 * Construct a new WebApplication object.
	 *
	 * WebApplication is a singleton class. Once an instance has been created, attempts to create another will throw.
	 *
	 * @param $appRoot string The path to the root of the application. This helps locate files (e.g. config files).
	 * @param $db Connection|null The data controller for the application.
	 *
	 * @throws \Exception if an Application instance has already been created.
	 */
	public function __construct(string $appRoot, ?Connection $db = null)
	{
		parent::__construct($appRoot, $db);
		$this->initialiseSession();
		$this->m_session = $this->sessionData(self::SessionDataContext);
		$this->setRouter(new Router());

		if (!empty($this->config("app.plugins.path"))) {
			$this->setPluginsDirectory($this->config("app.plugins.path"));
		}

		if (!empty($this->config("app.plugins.namespace"))) {
			$this->setPluginsNamespace($this->config("app.plugins.namespace"));
		}
	}

	/**
	 * Determine whether the application is currently running or not.
	 *
	 * The application is running if its `exec()` method has been called and has not yet returned.
	 *
	 * @return bool `true` if the application is running, `false` otherwise.
	 */
	public function isRunning(): bool
	{
		return $this->m_isRunning;
	}

	/**
	 * Set the plugins directory.
	 *
	 * The plugins directory can only be set before `exec()` is called. If `exec()` has been called, calling
	 * `setPluginsDirectory()` will fail.
	 *
	 * @param string $dir The directory to load plugins from.
     *
     * @throws LogicException if the app is already running
     * @throws InvalidPluginsDirectoryException if the provided directory is not valid.
	 */
	public function setPluginsDirectory(string $dir): void
	{
		if ($this->isRunning()) {
            throw new LogicException("Can't set plugins path while application is running");
		}

		if (!preg_match("|[a-zA-Z0-9_-][/a-zA-Z0-9_-]*|", $dir)) {
            throw new InvalidPluginsDirectoryException($dir, "Plugin directories must be composed entirely of path segments that are alphanumeric plus _ and -.");
		}

		$this->m_pluginsDirectory = $dir;
	}

	/**
	 * Fetch the plugins path.
	 *
	 * This is the path from which plugins will be/were loaded.
	 *
	 * @return string The plugins path.
	 */
	public function pluginsDirectory(): string
	{
		return $this->m_pluginsDirectory;
	}

	/**
	 * Fetch the routes directory.
	 *
	 * The directory is relative to the application's root directory. The default is "routes".
	 *
	 * @return string The directory.
	 */
	public function routesDirectory(): string
	{
		return $this->config("app.routes.directory", "routes");
	}

	/**
	 * Set the namespace for plugins.
	 *
	 * @param string $namespace The namespace.
	 */
	public function setPluginsNamespace(string $namespace): void
	{
		$this->m_pluginsNamespace = $namespace;
	}

	/**
	 * Fetch the namespace for plugins.
	 *
	 * @return string The namespace.
	 */
	public function pluginsNamespace(): string
	{
		return $this->m_pluginsNamespace;
	}
=======
    /** @var string The context name for this class's session data. */
    public const SessionDataContext = "application";

    /** @var string Where plugins are loaded from by default. Relative to the app root directory. */
    protected const DefaultPluginsPath = "app/Plugins";

    /** @var string The default namespace for plugin classes. */
    protected const DefaultPluginsNamespace = "App\\Plugins";

    /** @var string Where plugins are loaded from. */
    private string $m_pluginsDirectory = self::DefaultPluginsPath;

    /** @var string The namespace where plugins are located. */
    private string $m_pluginsNamespace = self::DefaultPluginsNamespace;

    /** Application class's session data array. */
    protected ?SessionDataAccessor $m_session = null;

    /** Loaded plugin storage.*/
    private array $m_pluginsByName = [];

    /** @var bool True when exec() is in progress, false otherwise. */
    private bool $m_isRunning = false;

    /** @var RouterContract The router that routes requests to handlers. */
    private RouterContract $m_router;

    /**
     * Construct a new WebApplication object.
     *
     * WebApplication is a singleton class. Once an instance has been created, attempts to create another will throw.
     *
     * @param $appRoot string The path to the root of the application. This helps locate files (e.g. config files).
     * @param $db Connection|null The data controller for the application.
     *
     * @throws \Exception if an Application instance has already been created.
     */
    public function __construct(string $appRoot, ?Connection $db = null)
    {
        parent::__construct($appRoot, $db);
        $this->initialiseSession();
        $this->m_session = $this->sessionData(self::SessionDataContext);
        $this->setRouter(new Router());

        if (!empty($this->config("app.plugins.path"))) {
            $this->setPluginsDirectory($this->config("app.plugins.path"));
        }

        if (!empty($this->config("app.plugins.namespace"))) {
            $this->setPluginsNamespace($this->config("app.plugins.namespace"));
        }
    }

    /**
     * Determine whether the application is currently running or not.
     *
     * The application is running if its `exec()` method has been called and has not yet returned.
     *
     * @return bool `true` if the application is running, `false` otherwise.
     */
    public function isRunning(): bool
    {
        return $this->m_isRunning;
    }

    /**
     * Set the plugins directory.
     *
     * The plugins directory can only be set before `exec()` is called. If `exec()` has been called, calling
     * `setPluginsDirectory()` will fail.
     *
     * @param string $dir The directory to load plugins from.
     *
     * @return bool `true` If the provided directory was valid and was set, `false` otherwise.
     */
    public function setPluginsDirectory(string $dir): bool
    {
        if ($this->isRunning()) {
            AppLog::error("can't set plugins path while application is running", __FILE__, __LINE__, __FUNCTION__);
            return false;
        }

        if (!preg_match("|[a-zA-Z0-9_-][/a-zA-Z0-9_-]*|", $dir)) {
            AppLog::error("invalid plugins path: \"{$dir}\"", __FILE__, __LINE__, __FUNCTION__);
            return false;
        }

        $this->m_pluginsDirectory = $dir;
        return true;
    }

    /**
     * Fetch the plugins path.
     *
     * This is the path from which plugins will be/were loaded.
     *
     * @return string The plugins path.
     */
    public function pluginsDirectory(): string
    {
        return $this->m_pluginsDirectory;
    }

    /**
     * Fetch the routes directory.
     *
     * The directory is relative to the application's root directory. The default is "routes".
     *
     * @return string The directory.
     */
    public function routesDirectory(): string
    {
        return $this->config("app.routes.directory", "routes");
    }

    /**
     * Set the namespace for plugins.
     *
     * @param string $namespace The namespace.
     */
    public function setPluginsNamespace(string $namespace): void
    {
        $this->m_pluginsNamespace = $namespace;
    }

    /**
     * Fetch the namespace for plugins.
     *
     * @return string The namespace.
     */
    public function pluginsNamespace(): string
    {
        return $this->m_pluginsNamespace;
    }
>>>>>>> 7eaa5509

    /**
     * Initialise the application session data.
     */
    private function initialiseSession(): void
    {
        SessionFacade::start();
        // ensure the CSRF token is generated as soon as the session is started
        $this->csrf();
    }

    /**
     * Fetch the application's session data.
     *
     * The context parameter ensures that different parts of the application can keep their session data separate from
     * other parts and therefore avoid namespace clashes and so on.
     *
     * The session data for the context is returned as a PrefixedAccessor, a view on a subset of the session data whose
     * keys all share a prefix. Changes made to the returned object will show up in the session data, all prefixed with
     * the given context (i.e. you don't need to keep using the context when setting session data).
     *
     * @param $context string A unique context identifier for the session data.
     *
     * @return SessionDataAccessor The session data for the given context.
     * @throws InvalidArgumentException If an empty context is given.
     */
    public function sessionData(string $context): SessionDataAccessor
    {
        if (empty($context)) {
            throw new InvalidArgumentException("Session context must not be empty.");
        }

        return SessionFacade::prefixed("{$context}.");
    }

    /**
     * Set the application's Request router.
     *
     * @param RouterContract $router
     */
    public function setRouter(RouterContract $router): void
    {
        $this->m_router = $router;
    }

    /**
     * Fetch the application's Request router.
     *
     * @return RouterContract The router.
     */
    public function router(): RouterContract
    {
        return $this->m_router;
    }

    /**
     * Fetch the expected fully-qualified name for a plugin loaded from a given path.
     *
     * The default is to take the basename of the path and append it to the plugins namespace to construct the FQ name.
     *
     * @param string $path The path from which the plugin is being loaded.
     *
     * @return string The expected fully-qualified class name.
     */
    protected function pluginClassNameForPath(string $path): string
    {
        $className = basename($path, ".php");
        return "{$this->pluginsNamespace()}\\{$className}";
    }

    /**
     * Load a plugin.
     *
     * Various checks are performed to ensure that the path represents a genuine plugin for the application. If it does,
     * it is loaded and added to the application's set of available plugins. Each plugin is guaranteed to be loaded just
     * once.
     *
     * Plugins are required to meet the following conditions:
     * - defined in a file named exactly as the plugin class is named, with the extension ".php"
     * - define a class that inherits the `Bead\Plugin` base class
     * - provide a valid instance of the appropriate class from the `instance()` method of the main plugin class
     *   defined in the file
     *
     * @param $path string The path to the plugin to load.
     *
     * @throws InvalidPluginException
     */
    private function loadPlugin(string $path): void
    {
        if (!is_file($path) || !is_readable($path)) {
            throw new InvalidPluginException($path, null, "Plugin file \"{$path}\" is not a file or is not readable.");
        }

        if (".php" != substr($path, -4)) {
            throw new InvalidPluginException($path, null, "Plugin file \"{$path}\" is not a PHP file.");
        }

        // NOTE this currently requires plugins to be in the global namespace
        $className    = $this->pluginClassNameForPath($path);
        $classNameKey = mb_convert_case($className, MB_CASE_LOWER, "UTF-8");

        if (isset($this->m_pluginsByName[$classNameKey])) {
            return;
        }

        include_once($path);

        if (!class_exists($className)) {
            throw new InvalidPluginException($path, null, "Plugin file \"{$path}\" does not define the expected \"{$className}\" class.");
        }

        $pluginClassInfo = new ReflectionClass($className);

        if (!$pluginClassInfo->isSubclassOf(Plugin::class)) {
            throw new InvalidPluginException($path, null, "Plugin file \"{$path}\" contains the class \"{$className}\" which does not implement " . Plugin::class);
        }

        try {
            $instanceFn = $pluginClassInfo->getMethod("instance");
        } catch (ReflectionException $err) {
            throw new InvalidPluginException($path, null, "Exception introspecting {$className}::instance() method: [{$err->getCode()}] {$err->getMessage()}", 0, $err);
        }

        if (!$instanceFn->isPublic() || !$instanceFn->isStatic()) {
            throw new InvalidPluginException($path, null, "{$className}::instance() method must be public static");
        }

        if (0 != $instanceFn->getNumberOfRequiredParameters()) {
            throw new InvalidPluginException($path, null, "{$className}::instance() method must be callable with no arguments");
        }

        $instanceFnReturnType = $instanceFn->getReturnType();

        if (!$instanceFnReturnType) {
            throw new InvalidPluginException($path, null, "{$className}::instance() has no return type");
        }

        if ($instanceFnReturnType->isBuiltin() || ("self" != $instanceFnReturnType->getName() && !is_a($instanceFnReturnType->getName(), Plugin::class, true))) {
            throw new InvalidPluginException($path, null, "{$className}::instance() must return an instance of {$className}");
        }

        try {
            $plugin = $instanceFn->invoke(null);
        } catch (ReflectionException $err) {
            throw new InvalidPluginException($path, null, "Exception invoking {$className}::instance(): [{$err->getCode()}] {$err->getMessage()}", 0, $err);
        }

        if (!$plugin instanceof $className) {
            throw new InvalidPluginException($path, null, "{$className}::instance() did not provide an object of the {$className}.");
        }

        $this->m_pluginsByName[$classNameKey] = $plugin;
    }

    /**
     * Load all the available plugins.
     *
     * Plugins are loaded from the default plugins path. All valid plugins found are loaded and instantiated. The
     * error log will contain details of any plugins that failed to load.
     *
     * @return bool true if the plugins path was successfully scanned for plugins, false otherwise.
     * @throws InvalidPluginsDirectoryException if the plugins path can't be read for some reason.
     * @throws InvalidPluginException if the plugins path can't be read for some reason.
     */
    protected function loadPlugins(): bool
    {
        static $s_done = false;

        if (!$s_done) {
            $info = new SplFileInfo("{$this->rootDir()}/{$this->pluginsDirectory()}");

            if (!$info->isDir()) {
                throw new InvalidPluginsDirectoryException($this->pluginsDirectory(), "Plugin directory \"{$this->pluginsDirectory()}\" is not a directory.");
            }

            if (!$info->isReadable() || !$info->isExecutable()) {
                throw new InvalidPluginsDirectoryException($this->pluginsDirectory(), "Plugin directory \"{$this->pluginsDirectory()}\" cannot be scanned for plugins to load.");
            }

            /* load the ordered plugins, then the rest after */
            $pluginLoadOrder = $this->config("app.plugins.loadorder", []);

            foreach ($pluginLoadOrder as $pluginName) {
                $pluginFile = new SplFileInfo("{$info->getRealPath()}/{$pluginName}.php");
                $pluginFilePath = $pluginFile->getRealPath();

                if (false !== $pluginFilePath) {
                    $this->loadPlugin($pluginFilePath);
                }
            }

            try {
                $directory = new DirectoryIterator("{$info->getRealPath()}");
            } catch (UnexpectedValueException $err) {
                throw new InvalidPluginsDirectoryException($this->pluginsDirectory(), "Plugin directory \"{$this->pluginsDirectory()}\" cannot be scanned for plugins to load.", 0, $err);
            }

            foreach ($directory as $pluginFile) {
                if ($pluginFile->isDot()) {
                    continue;
                }

                $this->loadPlugin($pluginFile->getRealPath());
            }

            $s_done = true;
            $this->emitEvent("application.pluginsloaded");
        }

        return true;
    }

    /**
     * Load all the routes files in the routes directory.
     *
     * @throws InvalidRoutesDirectoryException
     * @throws InvalidRoutesFileException
     */
    protected function loadRoutes(): void
    {
        static $s_done = false;

        if (!$s_done) {
            $dir = new SplFileInfo("{$this->rootDir()}/{$this->routesDirectory()}");

            if (!$dir->isDir()) {
                throw new InvalidRoutesDirectoryException($this->pluginsDirectory(), "Routes directory \"{$this->pluginsDirectory()}\" is not a directory.");
            }

            if (!$dir->isReadable() || !$dir->isExecutable()) {
                throw new InvalidRoutesDirectoryException($this->routesDirectory(), "Routes directory \"{$this->routesDirectory()}\" cannot be scanned for route files to load.");
            }

            $app = $this;
            $router = $this->router();

            foreach (new DirectoryIterator($dir) as $routeFile) {
                if ($routeFile->isDot() || !$routeFile->isFile()) {
                    continue;
                }

                if ($routeFile->isLink()) {
                    throw new InvalidRoutesFileException($routeFile->getRealPath(), "Routes file {$routeFile->getRealPath()} cannot be loaded because linked routes files are not supported for security reasons.");
                }

                $routeFile = $routeFile->getRealPath();

                try {
                    // isolate the context of the included routes file
                    (function () use ($app, $router, $routeFile) {
                        include $routeFile;
                    })();
                } catch (Exception $err) {
                    throw new InvalidRoutesFileException($routeFile, "The routes file {$routeFile} could not be loaded.", 0, $err);
                }
            }
        }
    }

    /**
     * Fetch the list of loaded plugins.
     *
     * @return array<string> The names of the loaded plugins.
     */
    public function loadedPlugins(): array
    {
        return array_keys($this->m_pluginsByName);
    }

    /**
     * Fetch a plugin by its name.
     *
     * If the plugin has been loaded, the created instance of that plugin will be returned. The provided class name must
     * be fully-qualified with its namespace.
     *
     * @param $name string The class name of the plugin.
     *
     * @return Plugin|null The loaded plugin instance if the named plugin was loaded, `null` otherwise.
     */
    public function pluginByName(string $name): ?Plugin
    {
        $this->loadPlugins();
        return $this->m_pluginsByName[mb_strtolower($name, "UTF-8")] ?? null;
    }

    /**
     * Send a response to the client.
     *
     * @param Response $response The response to send.
     */
    public function sendResponse(Response $response): void
    {
        if (0 != ob_get_level() && !ob_end_clean()) {
            throw new RuntimeException("Failed to clear output buffer before sending response.");
        }

        $response->send();
    }

    /** Fetch the request submitted by the user.
     *
     * This method fetches the original request received from the user. It is just a convenience synonym for
     * Bead\Request::originalRequest().
     *
     * @see-also currentRequest()
     *
     * @return Request The user's original request.
     */
    public function request(): Request
    {
        return Request::originalRequest();
    }

    /**
     * Fetch the current CSRF token.
     *
     * @return string The token.
     */
    public function csrf(): string
    {
        if (!SessionFacade::has("csrf-token")) {
            $this->regenerateCsrf();
        }

        return SessionFacade::get("csrf-token");
    }

    /**
     * Force the CSRF token to be regenerated.
     *
     * By default a 64-character random string is generated.
     */
    public function regenerateCsrf(): void
    {
        SessionFacade::set("csrf-token", random(64));
    }

    /**
     * Determine whether the incoming request must pass CSRF verification.
     *
     * The default behaviour is to require verification for all requests that don't use the GET, HEAD or OPTIONS HTTP
     * methods. Use this method as a customisation point in your WebApplication subclass to implement more detailed
     * logic.
     *
     * @param Request $request The incoming request.
     *
     * @return bool `true` if the request requires CSRF validation, `false` if not.
     */
    protected function requestRequiresCsrf(Request $request): bool
    {
        switch ($request->method()) {
            case "GET":
            case "HEAD":
            case "OPTIONS":
                return false;
        }

        return true;
    }

    /**
     * Extract the CSRF token submitted with a request.
     *
     * Use this as a customisation point in your WebApplication subclass if you need custom logic to obtain the token
     * from Requests. The default behaviour is to look for a `_token` POST field, or an X-CSRF-TOKEN header if the
     * field is not present (the latter case is primarily for AJAX requests).
     *
     * @param Request $request The request from which to extract the CSRF token.
     *
     * @return string|null The token, or `null` if no CSRF token is found in the request.
     */
    protected function csrfTokenFromRequest(Request $request): ?string
    {
        return $request->postData("_token") ?? $request->header("X-CSRF-TOKEN");
    }

    /**
     * Helper to verify the CSRF token in an incoming request is correct, if necessary.
     *
     * Not all requests require CSRF verification. requestRequiresCsrf() is used to determine whether the request
     * requires it. The CSRF token is extracted from the request by csrfTokenFromRequest().
     *
     * @param Request $request The incoming request.
     *
     * @throws CsrfTokenVerificationException if the CSRF token in the request is not verified.
     */
    protected function verifyCsrf(Request $request): void
    {
        if (!$this->requestRequiresCsrf($request)) {
            return;
        }

        $requestCsrf = $this->csrfTokenFromRequest($request);

        if (!isset($requestCsrf) || !hash_equals($this->csrf(), $requestCsrf)) {
            throw new CsrfTokenVerificationException($request, "The CSRF token is missing from the request or is invalid.");
        }
    }

    /**
     * Handle a request.
     *
     * This method submits a request to the application for processing. Processing of the request starts immediately and
     * any current request is held until it finishes.
     *
     * @param $request Request The request to handle.
     *
     * @return Response An optional Response to send to the client. For legacy support, if no response is returned
     * exec() assumes that content has been added to the Page instance and that is output instead.
     * @throws CsrfTokenVerificationException if the request requires CSRF verification and fails
     */
    public function handleRequest(Request $request): Response
    {
        $this->emitEvent("application.handlerequest.requestreceived", $request);
        $this->verifyCsrf($request);

        try {
            $this->emitEvent("application.handlerequest.routing", $request);
            $response = $this->router()->route($request);
            $this->emitEvent("application.handlerequest.routed", $request);
        } catch (UnroutableRequestException $err) {
            throw new NotFoundException($request, "", 0, $err);
        }

        return $response;
    }

    /**
     * Execute the application.
     *
     * Start execution of the application. This method will pass the original request from the user to
     * `handleRequest()` and return when processing of that request completes. This method should never be called,
     * except from the script that is in use as the application bootstrap.
     *
     * This method is responsible for setting up the execution context for the request, including initialising the
     * page. It emits some events that may be of interest to plugins.
     *
     * Once this method returns, the application is considered to have exited.
     *
     * @return int `self::ErrOk` on success, some other value on failure.
     * @throws InvalidPluginException
     * @throws InvalidPluginsDirectoryException
     * @throws InvalidRoutesDirectoryException
     * @throws InvalidRoutesFileException
     */
    public function exec(): int
    {
        if (0 > version_compare(PHP_VERSION, $this->minimumPhpVersion())) {
            $appName = $this->title();

            if (empty($appName)) {
                $appName = "This application";
            }

            throw new RuntimeException("{$appName} is not able to run on this server.");
        }

        $this->m_isRunning = true;
        $this->loadPlugins();
        $this->loadRoutes();
        $this->emitEvent("application.executionstarted");
        $response = $this->handleRequest(Request::originalRequest());
        $this->emitEvent("application.executionfinished");

        $this->emitEvent("application.sendingresponse");
        $this->sendResponse($response);
        $this->emitEvent("application.responsesent");

        if (!empty($this->m_session["current_user"])) {
            $this->m_session["current_user"]["last_activity_time"] = time();
        }

        $this->m_isRunning = false;
        return self::ExitOk;
    }
}<|MERGE_RESOLUTION|>--- conflicted
+++ resolved
@@ -138,71 +138,70 @@
  */
 class WebApplication extends Application
 {
-<<<<<<< HEAD
-	/** @var string The context name for this class's session data. */
-	public const SessionDataContext = "application";
-
-	/** @var string Where plugins are loaded from by default. Relative to the app root directory. */
-	protected const DefaultPluginsPath = "app/Plugins";
-
-	/** @var string The default namespace for plugin classes. */
-	protected const DefaultPluginsNamespace = "App\\Plugins";
-
-	/** @var string Where plugins are loaded from. */
-	private string $m_pluginsDirectory = self::DefaultPluginsPath;
-
-	/** @var string The namespace where plugins are located. */
-	private string $m_pluginsNamespace = self::DefaultPluginsNamespace;
-
-	/** Application class's session data array. */
-	protected ?SessionDataAccessor $m_session = null;
-
-	/** Loaded plugin storage.*/
-	private array $m_pluginsByName = [];
-
-	/** @var bool True when exec() is in progress, false otherwise. */
-	private bool $m_isRunning = false;
-
-	/** @var RouterContract The router that routes requests to handlers. */
-	private RouterContract $m_router;
-
-	/**
-	 * Construct a new WebApplication object.
-	 *
-	 * WebApplication is a singleton class. Once an instance has been created, attempts to create another will throw.
-	 *
-	 * @param $appRoot string The path to the root of the application. This helps locate files (e.g. config files).
-	 * @param $db Connection|null The data controller for the application.
-	 *
-	 * @throws \Exception if an Application instance has already been created.
-	 */
-	public function __construct(string $appRoot, ?Connection $db = null)
-	{
-		parent::__construct($appRoot, $db);
-		$this->initialiseSession();
-		$this->m_session = $this->sessionData(self::SessionDataContext);
-		$this->setRouter(new Router());
-
-		if (!empty($this->config("app.plugins.path"))) {
-			$this->setPluginsDirectory($this->config("app.plugins.path"));
-		}
-
-		if (!empty($this->config("app.plugins.namespace"))) {
-			$this->setPluginsNamespace($this->config("app.plugins.namespace"));
-		}
-	}
-
-	/**
-	 * Determine whether the application is currently running or not.
-	 *
-	 * The application is running if its `exec()` method has been called and has not yet returned.
-	 *
-	 * @return bool `true` if the application is running, `false` otherwise.
-	 */
-	public function isRunning(): bool
-	{
-		return $this->m_isRunning;
-	}
+    /** @var string The context name for this class's session data. */
+    public const SessionDataContext = "application";
+
+    /** @var string Where plugins are loaded from by default. Relative to the app root directory. */
+    protected const DefaultPluginsPath = "app/Plugins";
+
+    /** @var string The default namespace for plugin classes. */
+    protected const DefaultPluginsNamespace = "App\\Plugins";
+
+    /** @var string Where plugins are loaded from. */
+    private string $m_pluginsDirectory = self::DefaultPluginsPath;
+
+    /** @var string The namespace where plugins are located. */
+    private string $m_pluginsNamespace = self::DefaultPluginsNamespace;
+
+    /** Application class's session data array. */
+    protected ?SessionDataAccessor $m_session = null;
+
+    /** Loaded plugin storage.*/
+    private array $m_pluginsByName = [];
+
+    /** @var bool True when exec() is in progress, false otherwise. */
+    private bool $m_isRunning = false;
+
+    /** @var RouterContract The router that routes requests to handlers. */
+    private RouterContract $m_router;
+
+    /**
+     * Construct a new WebApplication object.
+     *
+     * WebApplication is a singleton class. Once an instance has been created, attempts to create another will throw.
+     *
+     * @param $appRoot string The path to the root of the application. This helps locate files (e.g. config files).
+     * @param $db Connection|null The data controller for the application.
+     *
+     * @throws \Exception if an Application instance has already been created.
+     */
+    public function __construct(string $appRoot, ?Connection $db = null)
+    {
+        parent::__construct($appRoot, $db);
+        $this->initialiseSession();
+        $this->m_session = $this->sessionData(self::SessionDataContext);
+        $this->setRouter(new Router());
+
+        if (!empty($this->config("app.plugins.path"))) {
+            $this->setPluginsDirectory($this->config("app.plugins.path"));
+        }
+
+        if (!empty($this->config("app.plugins.namespace"))) {
+            $this->setPluginsNamespace($this->config("app.plugins.namespace"));
+        }
+    }
+
+    /**
+     * Determine whether the application is currently running or not.
+     *
+     * The application is running if its `exec()` method has been called and has not yet returned.
+     *
+     * @return bool `true` if the application is running, `false` otherwise.
+     */
+    public function isRunning(): bool
+    {
+        return $this->m_isRunning;
+    }
 
 	/**
 	 * Set the plugins directory.
@@ -221,146 +220,11 @@
             throw new LogicException("Can't set plugins path while application is running");
 		}
 
-		if (!preg_match("|[a-zA-Z0-9_-][/a-zA-Z0-9_-]*|", $dir)) {
+        if (!preg_match("|[a-zA-Z0-9_-][/a-zA-Z0-9_-]*|", $dir)) {
             throw new InvalidPluginsDirectoryException($dir, "Plugin directories must be composed entirely of path segments that are alphanumeric plus _ and -.");
-		}
-
-		$this->m_pluginsDirectory = $dir;
-	}
-
-	/**
-	 * Fetch the plugins path.
-	 *
-	 * This is the path from which plugins will be/were loaded.
-	 *
-	 * @return string The plugins path.
-	 */
-	public function pluginsDirectory(): string
-	{
-		return $this->m_pluginsDirectory;
-	}
-
-	/**
-	 * Fetch the routes directory.
-	 *
-	 * The directory is relative to the application's root directory. The default is "routes".
-	 *
-	 * @return string The directory.
-	 */
-	public function routesDirectory(): string
-	{
-		return $this->config("app.routes.directory", "routes");
-	}
-
-	/**
-	 * Set the namespace for plugins.
-	 *
-	 * @param string $namespace The namespace.
-	 */
-	public function setPluginsNamespace(string $namespace): void
-	{
-		$this->m_pluginsNamespace = $namespace;
-	}
-
-	/**
-	 * Fetch the namespace for plugins.
-	 *
-	 * @return string The namespace.
-	 */
-	public function pluginsNamespace(): string
-	{
-		return $this->m_pluginsNamespace;
-	}
-=======
-    /** @var string The context name for this class's session data. */
-    public const SessionDataContext = "application";
-
-    /** @var string Where plugins are loaded from by default. Relative to the app root directory. */
-    protected const DefaultPluginsPath = "app/Plugins";
-
-    /** @var string The default namespace for plugin classes. */
-    protected const DefaultPluginsNamespace = "App\\Plugins";
-
-    /** @var string Where plugins are loaded from. */
-    private string $m_pluginsDirectory = self::DefaultPluginsPath;
-
-    /** @var string The namespace where plugins are located. */
-    private string $m_pluginsNamespace = self::DefaultPluginsNamespace;
-
-    /** Application class's session data array. */
-    protected ?SessionDataAccessor $m_session = null;
-
-    /** Loaded plugin storage.*/
-    private array $m_pluginsByName = [];
-
-    /** @var bool True when exec() is in progress, false otherwise. */
-    private bool $m_isRunning = false;
-
-    /** @var RouterContract The router that routes requests to handlers. */
-    private RouterContract $m_router;
-
-    /**
-     * Construct a new WebApplication object.
-     *
-     * WebApplication is a singleton class. Once an instance has been created, attempts to create another will throw.
-     *
-     * @param $appRoot string The path to the root of the application. This helps locate files (e.g. config files).
-     * @param $db Connection|null The data controller for the application.
-     *
-     * @throws \Exception if an Application instance has already been created.
-     */
-    public function __construct(string $appRoot, ?Connection $db = null)
-    {
-        parent::__construct($appRoot, $db);
-        $this->initialiseSession();
-        $this->m_session = $this->sessionData(self::SessionDataContext);
-        $this->setRouter(new Router());
-
-        if (!empty($this->config("app.plugins.path"))) {
-            $this->setPluginsDirectory($this->config("app.plugins.path"));
-        }
-
-        if (!empty($this->config("app.plugins.namespace"))) {
-            $this->setPluginsNamespace($this->config("app.plugins.namespace"));
-        }
-    }
-
-    /**
-     * Determine whether the application is currently running or not.
-     *
-     * The application is running if its `exec()` method has been called and has not yet returned.
-     *
-     * @return bool `true` if the application is running, `false` otherwise.
-     */
-    public function isRunning(): bool
-    {
-        return $this->m_isRunning;
-    }
-
-    /**
-     * Set the plugins directory.
-     *
-     * The plugins directory can only be set before `exec()` is called. If `exec()` has been called, calling
-     * `setPluginsDirectory()` will fail.
-     *
-     * @param string $dir The directory to load plugins from.
-     *
-     * @return bool `true` If the provided directory was valid and was set, `false` otherwise.
-     */
-    public function setPluginsDirectory(string $dir): bool
-    {
-        if ($this->isRunning()) {
-            AppLog::error("can't set plugins path while application is running", __FILE__, __LINE__, __FUNCTION__);
-            return false;
-        }
-
-        if (!preg_match("|[a-zA-Z0-9_-][/a-zA-Z0-9_-]*|", $dir)) {
-            AppLog::error("invalid plugins path: \"{$dir}\"", __FILE__, __LINE__, __FUNCTION__);
-            return false;
         }
 
         $this->m_pluginsDirectory = $dir;
-        return true;
     }
 
     /**
@@ -406,7 +270,6 @@
     {
         return $this->m_pluginsNamespace;
     }
->>>>>>> 7eaa5509
 
     /**
      * Initialise the application session data.
