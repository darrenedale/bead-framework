--- conflicted
+++ resolved
@@ -180,7 +180,6 @@
 		$this->m_session = $this->sessionData(self::SessionDataContext);
 		$this->setRouter(new Router());
 
-<<<<<<< HEAD
 		if (!empty($this->config("app.plugins.path"))) {
 			$this->setPluginsDirectory($this->config("app.plugins.path"));
 		}
@@ -192,9 +191,6 @@
 
 	/**
 	 * Determine whether the application is currently running or not.
-=======
-	/** Determine whether the application is currently running or not.
->>>>>>> 86009542
 	 *
 	 * The application is running if its `exec()` method has been called and has not yet returned.
 	 *
@@ -284,40 +280,6 @@
         // ensure the CSRF token is generated as soon as the session is started
         $this->csrf();
     }
-
-    /**
-<<<<<<< HEAD
-     * Fetch the application's session data.
-     *
-     * The context parameter ensures that different parts of the application can keep their session data separate from
-     * other parts and therefore avoid namespace clashes and so on.
-     *
-     * The session data for the context is returned as a PrefixedAccessor, a view on a subset of the session data whose
-     * keys all share a prefix. Changes made to the returned object will show up in the session data, all prefixed with
-     * the given context (i.e. you don't need to keep using the context when setting session data).
-     *
-     * @param $context string A unique context identifier for the session data.
-     *
-     * @return SessionDataAccessor The session data for the given context.
-     * @throws InvalidArgumentException If an empty context is given.
-     */
-    public function sessionData(string $context): SessionDataAccessor
-    {
-        if (empty($context)) {
-            throw new InvalidArgumentException("Session context must not be empty.");
-        }
-
-        return SessionFacade::prefixed("{$context}.");
-    }
-=======
-	 * Don't set the page after content has been generated or added to it, unless you want to discard that content.
-	 *
-	 * @param Page|null $page The page to use or `null` to unset the existing page.
-	 */
-	public function setPage(?Page $page): void
-	{
-		$this->m_page = $page;
-	}
 
     /**
      * Fetch the application's session data.
@@ -343,22 +305,6 @@
         return SessionFacade::prefixed("{$context}.");
     }
 
-    /**
-     * Fetch the application's page object.
-	 *
-	 * The page object is the page where all of the application's output is generated. Client code should almost
-	 * never output content directly - it should almost always be inserted into the page object.
-	 *
-	 * @return Page The application's page.
-	 * @throws RuntimeException if there is no Page set.
-	 */
-	public function page(): Page
-	{
-		assert(!is_null($this->m_page), new RuntimeException("Application has no Page object set."));
-		return $this->m_page;
-	}
->>>>>>> 86009542
-
 	/**
 	 * Set the application's Request router.
 	 *
@@ -481,7 +427,8 @@
 	/**
 	 * Load all the available plugins.
 	 *
-	 * Plugins are loaded from the configured plugins path. All valid plugins found are loaded and instantiated.
+	 * Plugins are loaded from the default plugins path. All valid plugins found are loaded and instantiated. The
+	 * error log will contain details of any plugins that failed to load.
 	 *
 	 * @return bool true if the plugins path was successfully scanned for plugins, false otherwise.
 	 * @throws InvalidPluginsDirectoryException if the plugins path can't be read for some reason.
@@ -595,7 +542,6 @@
     /**
      * Fetch a plugin by its name.
      *
-<<<<<<< HEAD
 	 * If the plugin has been loaded, the created instance of that plugin will be returned. The provided class name must
 	 * be fully-qualified with its namespace.
      *
@@ -604,21 +550,6 @@
 	 * @return Plugin|null The loaded plugin instance if the named plugin was loaded, `null` otherwise.
      */
 	public function pluginByName(string $name): ?Plugin
-=======
-     * If the plugin has been loaded, the created instance of that plugin will be returned.
-     *
-     * Plugins can use this method to fetch instances of any other plugins on which they depend. If this method
-     * returns _null_ then plugins should assume that the plugin on which they depend is not available and act
-     * accordingly.
-     *
-     * @param $name string The class name of the plugin.
-     *
-     * @return GenericPlugin|null The loaded plugin instance if the named plugin was loaded, _null_ otherwise.
-     * @throws InvalidPluginException if a plugin is loaded that is not valid.
-     * @throws InvalidPluginsDirectoryException if the configured directory for plugins is not valid.
-     */
-	public function pluginByName(string $name): ?GenericPlugin
->>>>>>> 86009542
 	{
 		$this->loadPlugins();
 		return $this->m_pluginsByName[mb_strtolower($name, "UTF-8")] ?? null;
