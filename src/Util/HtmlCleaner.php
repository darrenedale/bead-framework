--- conflicted
+++ resolved
@@ -16,13 +16,9 @@
 use Exception;
 use InvalidArgumentException;
 use StdClass;
-<<<<<<< HEAD
-
-use function Equit\Helpers\Iterable\all;
-use function Equit\Helpers\String\toCodePoints;
-=======
-use function Bead\Traversable\all;
->>>>>>> 1558eeb6
+
+use function Bead\Helpers\Iterable\all;
+use function Bead\Helpers\String\toCodePoints;
 
 /**
  * Sanitise HTML according to configurable rules.
