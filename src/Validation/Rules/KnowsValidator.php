<?php

<<<<<<< HEAD
=======
/**
 * @author Darren Edale
 * @version 0.9.2
 * @date May 2022
 */

>>>>>>> b13fee31
namespace Equit\Validation\Rules;

use Equit\Validation\Validator;

/**
 * Trait for validation rules that are aware of the validator they belong to.
 */
trait KnowsValidator
{
    /** @var Validator|null The validator, `null` if not set. */
    private ?Validator $m_validator = null;

    /**
     * Set the validator.
     *
     * @param Validator $validator The validator.
     */
    public function setValidator(Validator $validator): void
    {
        $this->m_validator = $validator;
    }

    /**
     * Fetch the validator.
     *
     * @return Validator|null The validator, if set.
     */
    public function validator(): ?Validator
    {
        return $this->m_validator;
    }
}<|MERGE_RESOLUTION|>--- conflicted
+++ resolved
@@ -1,14 +1,11 @@
 <?php
 
-<<<<<<< HEAD
-=======
 /**
  * @author Darren Edale
  * @version 0.9.2
  * @date May 2022
  */
 
->>>>>>> b13fee31
 namespace Equit\Validation\Rules;
 
 use Equit\Validation\Validator;
