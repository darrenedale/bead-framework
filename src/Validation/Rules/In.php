--- conflicted
+++ resolved
@@ -10,13 +10,8 @@
 
 namespace Bead\Validation\Rules;
 
-<<<<<<< HEAD
-use Equit\Validation\Rule;
-use function Equit\Helpers\Iterable\all;
-=======
 use Bead\Validation\Rule;
-use function Bead\Traversable\all;
->>>>>>> 1558eeb6
+use function Bead\Helpers\Iterable\all;
 
 /**
  * Validator rule to ensure that some data is in a given set of values.
