--- conflicted
+++ resolved
@@ -6,12 +6,8 @@
 use Closure;
 use RuntimeException;
 use InvalidArgumentException;
-<<<<<<< HEAD
-
-use function Equit\Helpers\Iterable\all;
-=======
-use function Bead\Traversable\all;
->>>>>>> 1558eeb6
+
+use function Bead\Helpers\Iterable\all;
 
 /**
  * Encapsulation of an external process.
