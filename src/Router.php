--- conflicted
+++ resolved
@@ -19,14 +19,9 @@
 use ReflectionFunction;
 use Throwable;
 use TypeError;
-<<<<<<< HEAD
-
-use function Equit\Helpers\Iterable\all;
-use function Equit\Helpers\Iterable\isSubsetOf;
-=======
-use function Bead\Traversable\all;
-use function Bead\Traversable\isSubsetOf;
->>>>>>> 1558eeb6
+
+use function Bead\Helpers\Iterable\all;
+use function Bead\Helpers\Iterable\isSubsetOf;
 
 /**
  * A simple router that routes requests based on the URI path.
