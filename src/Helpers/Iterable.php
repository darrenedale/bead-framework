--- conflicted
+++ resolved
@@ -329,8 +329,7 @@
         }
     }
 
-<<<<<<< HEAD
-	return $count;
+    return $count;
 }
 
 /**
@@ -350,7 +349,4 @@
     for ($idx = 0; $idx < $count; ++$idx) {
         yield ($createKey ? $createKey($idx) : $idx) => $createValue($idx);
     }
-=======
-    return $count;
->>>>>>> 6e7551ec
 }