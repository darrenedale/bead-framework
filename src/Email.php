--- conflicted
+++ resolved
@@ -2,13 +2,10 @@
 
 namespace Bead;
 
-<<<<<<< HEAD
 use Bead\Facades\Log;
-=======
 use InvalidArgumentException;
 
 use function Bead\Helpers\Iterable\all;
->>>>>>> 7eaa5509
 
 /**
  * Class encapsulating an email message.
@@ -30,22 +27,6 @@
  * methods. The first two are generally more appropriate for content that is to be displayed inline; the latter is
  * for adding traditional file attachments to the message.
  *
-<<<<<<< HEAD
- * @package bead-framework
- */
-class Email
-{
-//		private const CRLF = "\r\n";
-    /** @var string A single linefeed character. */
-    private const LF = "\n";
-
-    /** @var string The default delimiter to use between parts in the message body. */
-    const DefaultDelimiter = "--email-delimiter-16fbcac50765f150dc35716069dba9c9--";
-
-    /* some old (< 2.9 AFAIK) versions of postfix need the line end to be this on *nix */
-    /** @var string The line ending to use in the message body during transmission. */
-    const LineEnd = self::LF;
-=======
  */
 class Email
 {
@@ -58,7 +39,6 @@
     /* some old (< 2.9 AFAIK) versions of postfix need the line end to be this on *nix */
     /** @var string The line ending to use in the message body during transmission. */
     public const LineEnd = self::LineFeed;
->>>>>>> 7eaa5509
 
     /**
      * @var array|null The immutable headers for emails.
@@ -87,22 +67,6 @@
     /**
      * Constructor.
      *
-<<<<<<< HEAD
-     * The recipient and sender of the message may each be _null_ to indicate that the recipient or sender is not
-     * set. The recipient may not be an array of destination addresses: to add more addresses, use the _addTo()_,
-     * _addCc()_ or _addBcc()_ methods.
-     *
-     * The subject is a special header which is handled independently of the other headers. It must be a string, or
-     * _null_ to indicate that the subject is not set.
-     *
-     * If the message body is _null_ (default), an empty email will be created.
-     *
-     * The headers may be either an array of properly formatted mail header strings without the trailing _CRLF_, or
-     * an array of _EmailHeader_ objects. If it is an array of strings, they will be encapsulated within
-     * _EmailHeader_ objects internally. If _null_ (default), no headers will be set. Note that should you
-     * successfully set the message sender or subject in this way, they will be over-written with the sender and/or
-     * subject set with the specific parameters for those headers, even if they are _null_.
-=======
      * The recipient and sender of the message may each be `null` to indicate that the recipient or sender is not
      * set. The recipient may not be an array of destination addresses: to add more addresses, use the `addTo()`,
      * `addCc()` or `addBcc()` methods.
@@ -117,17 +81,12 @@
      * `EmailHeader` objects internally. If `null` (default), no headers will be set. Note that should you
      * successfully set the message sender or subject in this way, they will be over-written with the sender and/or
      * subject set with the specific parameters for those headers, even if they are `null`.
->>>>>>> 7eaa5509
      *
      * @param $to string|null The destination address for the message.
      * @param $subject string|null The subject for the message.
      * @param $msg string|null The initial body content for the message.
      * @param $from string The sender of the message.
-<<<<<<< HEAD
-     * @param $headers array<string|EmailHeader> The initial set of headers for the message.
-=======
      * @param $headers array<string|EmailHeader>|null The initial set of headers for the message.
->>>>>>> 7eaa5509
      */
     public function __construct(?string $to = null, ?string $subject = "", ?string $msg = null, string $from = "", ?array $headers = null)
     {
@@ -140,11 +99,7 @@
             foreach ($headers as $header) {
                 if ($header instanceof EmailHeader) {
                     $this->addHeader($header);
-<<<<<<< HEAD
-                } else if (is_string($header)) {
-=======
                 } elseif (is_string($header)) {
->>>>>>> 7eaa5509
                     $this->addHeaderLine($header);
                 }
             }
@@ -170,11 +125,7 @@
     /**
      * Gets the headers for the message.
      *
-<<<<<<< HEAD
-     * The headers for the message are always returned as an array of _EmailHeader_ objects. If there are none set, an
-=======
      * The headers for the message are always returned as an array of `EmailHeader` objects. If there are none set, an
->>>>>>> 7eaa5509
      * empty array will be returned.
      *
      * @return array[EmailHeader] The headers for the message.
@@ -182,13 +133,8 @@
     public function headers(): array
     {
         $ret = Email::$s_immutableHeaders;
-<<<<<<< HEAD
-        $contentType = new EmailHeader('Content-Type', 'multipart/mixed');
-        $contentType->setParameter('boundary', '"' . $this->m_bodyPartDelimiter . '"');
-=======
         $contentType = new EmailHeader("Content-Type", "multipart/mixed");
         $contentType->setParameter("boundary", "\"" . $this->m_bodyPartDelimiter . "\"");
->>>>>>> 7eaa5509
         $ret[] = $contentType;
         return array_merge($ret, $this->m_headers);
     }
@@ -196,21 +142,13 @@
     /**
      * Gets the value(s) associated with a header key.
      *
-<<<<<<< HEAD
-     * There may be multiple instances of the same header in an email message (e.g. the _CC_ header), hence an array is
-=======
      * There may be multiple instances of the same header in an email message (e.g. the `CC` header), hence an array is
->>>>>>> 7eaa5509
      * returned rather than just a string. If the header requested contains just one value, an array with a single
      * element is returned.
      *
      * @param $headerName string is the name of the header whose value/s is/are sought.
      *
-<<<<<<< HEAD
-     * @return array[string] All the values assigned to the specified header, or _null_ if an error occurred. The array
-=======
      * @return array[string] All the values assigned to the specified header, or `null` if an error occurred. The array
->>>>>>> 7eaa5509
      * will be empty if the header is not specified.
      */
     public function headerValues(string $headerName): array
@@ -234,13 +172,8 @@
      *
      *     <key>:<value><cr><lf>
      *
-<<<<<<< HEAD
-     * This function will allow headers to be added either with or without the trailing _<cr><lf>_; in either case, the
-     * resulting headers retrieved using _headers()_ will be correctly formatted.
-=======
      * This function will allow headers to be added either with or without the trailing `<cr><lf>`; in either case, the
      * resulting headers retrieved using `headers()` will be correctly formatted.
->>>>>>> 7eaa5509
      *
      * Headers that do not contain the **:** delimiter will be rejected. Only the first instance of **:** is considered
      * a delimiter; anything after is treated as the value of the header. Multiple headers may not be added using a
@@ -252,32 +185,20 @@
      *
      * @param $header string The header line to add.
      *
-<<<<<<< HEAD
-     * @return bool _true_ if the header was successfully added to the message, _false_ otherwise.
-=======
      * @return bool `true` if the header was successfully added to the message, `false` otherwise.
->>>>>>> 7eaa5509
      */
     public function addHeaderLine(string $header): bool
     {
         $header = trim($header);
 
         if (empty($header)) {
-<<<<<<< HEAD
             Log::error("empty header line provided");
-=======
-            AppLog::error("empty header line provided");
->>>>>>> 7eaa5509
             return false;
         }
 
         /* check for attempt to add multiple header lines  */
         if (preg_match("/\\r\\n[^\\t]/", $header)) {
-<<<<<<< HEAD
             Log::error("header provided contains more than one header");
-=======
-            AppLog::error("header provided contains more than one header");
->>>>>>> 7eaa5509
             return false;
         }
 
@@ -287,11 +208,7 @@
         $header = explode(":", $header, 2);
 
         if (2 != count($header)) {
-<<<<<<< HEAD
             Log::error("invalid header line provided (\"$header\")");
-=======
-            AppLog::error("invalid header line provided (\"{$header}\")");
->>>>>>> 7eaa5509
             return false;
         }
 
@@ -300,43 +217,25 @@
     }
 
     /**
-<<<<<<< HEAD
-     * Add a header from an _EmailHeader_ object.
+     * Add a header from an `EmailHeader` object.
      *
      * @param $header EmailHeader The header object.
      *
-     * @return bool _true_ if the header was added successfully, _false_ otherwise.
-     */
-    private function _addHeaderObject(EmailHeader $header): bool
-=======
-     * Add a header from an `EmailHeader` object.
-     *
-     * @param $header EmailHeader The header object.
-     *
      * @return bool `true` if the header was added successfully, `false` otherwise.
      */
     private function addHeaderObject(EmailHeader $header): bool
->>>>>>> 7eaa5509
     {
         /* check for CRLF in either header or value  */
         $headerName = $header->name();
         $headerValue = $header->value();
 
         if (!(is_string($headerName)) || !(is_string($headerValue))) {
-<<<<<<< HEAD
             Log::error("invalid header - missing header name or value (or both)");
-=======
-            AppLog::error("invalid header - missing header name or value (or both)");
->>>>>>> 7eaa5509
             return false;
         }
 
         if (false !== strpos(self::LineEnd, $headerName)) {
-<<<<<<< HEAD
             Log::error("invalid header - might contain more than one header line");
-=======
-            AppLog::error("invalid header - might contain more than one header line");
->>>>>>> 7eaa5509
             return false;
         }
 
@@ -351,15 +250,6 @@
                 $this->setSubject($headerValue);
                 return true;
 
-<<<<<<< HEAD
-// 			case "content-type":
-// 				return $this->setContentType($value);
-// 				
-// 			case "content-transfer-encoding":
-// 				return $this->setContentEncoding($value);
-
-=======
->>>>>>> 7eaa5509
             default:
                 $this->m_headers[] = $header;
         }
@@ -373,21 +263,12 @@
      * @param $header string The name of the header.
      * @param $value string The value for the header.
      *
-<<<<<<< HEAD
-     * @return bool _true_ if the header was added successfully, _false_ otherwise.
-     */
-    private function _addHeaderStrings(string $header, string $value): bool
-    {
-        /* EmailHeader constructor handles validation */
-        return $this->_addHeaderObject(new EmailHeader($header, $value));
-=======
      * @return bool `true` if the header was added successfully, `false` otherwise.
      */
     private function addHeaderStrings(string $header, string $value): bool
     {
         /* EmailHeader constructor handles validation */
         return $this->addHeaderObject(new EmailHeader($header, $value));
->>>>>>> 7eaa5509
     }
 
     /**
@@ -395,27 +276,6 @@
      *
      * ### Note
      * This method cannot be used to set the subject, content-type, content-encoding or sender of the message. See the
-<<<<<<< HEAD
-     * _setSubject()_ and _setFrom()_ methods. The _content-type_ and _content-encoding_ headers are fixed.
-     *
-     * @param $header string|EmailHeader The header to add.
-     * @param $value string _optional_ is the value for the header.
-     *
-     * @return bool _true_ if the header was added, _false_ otherwise.
-     */
-    public function addHeader($header, ?string $value = null): bool
-    {
-        if ($header instanceof EmailHeader) {
-            return $this->_addHeaderObject($header);
-        } else {
-            if (is_string($header)) {
-                return $this->_addHeaderStrings($header, $value);
-            }
-        }
-
-        Log::error("received invalid argument for \$header: " . stringify($header));
-        trigger_error(tr("Internal error creating email message headers (%1).", __FILE__, __LINE__, "ERR_EMAIL_ADDHEADER_INVALID_HEADER"), E_USER_ERROR);
-=======
      * `setSubject()` and `setFrom()` methods. The `content-type` and `content-encoding` headers are fixed.
      *
      * @param $header string|EmailHeader The header to add.
@@ -430,7 +290,6 @@
         } else {
             return $this->addHeaderStrings($header, $value);
         }
->>>>>>> 7eaa5509
     }
 
     /**
@@ -440,11 +299,7 @@
      *
      * @param $headerName string is the name of the header to remove.
      */
-<<<<<<< HEAD
-    private function _removeHeaderByName(string $headerName): void
-=======
     private function removeHeaderByName(string $headerName): void
->>>>>>> 7eaa5509
     {
         for ($i = 0; $i < count($this->m_headers); ++$i) {
             if (0 === strcasecmp($this->m_headers[$i]->name(), $headerName)) {
@@ -461,11 +316,7 @@
      *
      * @param $header EmailHeader The header to remove.
      */
-<<<<<<< HEAD
-    private function _removeHeaderObject(EmailHeader $header): void
-=======
     private function removeHeaderObject(EmailHeader $header): void
->>>>>>> 7eaa5509
     {
         $headerName = $header->name();
         $headerValue = $header->value();
@@ -500,34 +351,12 @@
     /**
      * Remove a header.
      *
-<<<<<<< HEAD
-     * Supplying a string will remove all headers with that name; providing an _EmailHeader_ object will attempt to
-=======
      * Supplying a string will remove all headers with that name; providing an `EmailHeader` object will attempt to
->>>>>>> 7eaa5509
      * remove a header that matches it precisely - including the header value and any parameters. If the header does not
      * match precisely any header in the message, no headers will be removed.
      *
      * @param $header string|EmailHeader The header to remove.
      *
-<<<<<<< HEAD
-     * @return bool _true_ if the header has been removed or did not exist, _false_ if an error occurred.
-     */
-    public function removeHeader($header): bool
-    {
-        if ($header instanceof EmailHeader) {
-            $this->_removeHeaderObject($header);
-            return true;
-        } else {
-            if (is_string($header)) {
-                $this->_removeHeaderByName($header);
-                return true;
-            }
-        }
-
-        Log::error("received invalid argument for \$header: " . stringify($header));
-        trigger_error(tr("Internal error creating email message headers (%1).", __FILE__, __LINE__, "ERR_EMAIL_REMOVEHEADER_INVALID_HEADER"), E_USER_ERROR);
-=======
      * @return bool `true` if the header has been removed or did not exist, `false` if an error occurred.
      */
     public function removeHeader(string|EmailHeader $header): bool
@@ -539,7 +368,6 @@
         }
 
         return true;
->>>>>>> 7eaa5509
     }
 
     /**
@@ -550,11 +378,7 @@
      *
      * @param $name string The name of the header to find.
      *
-<<<<<<< HEAD
-     * @return EmailHeader|null The header if found, or _null_ if not or on error.
-=======
      * @return EmailHeader|null The header if found, or `null` if not or on error.
->>>>>>> 7eaa5509
      */
     private function findHeaderByName(string $name): ?EmailHeader
     {
@@ -575,13 +399,9 @@
      *
      * @param $name string is the name of the headers to find.
      *
-     * @return array[EmailHeader] The headers if found, or an empty array if not.
-     */
-<<<<<<< HEAD
-    private function _findAllHeadersByName(string $name): array
-=======
+     * @return array<EmailHeader> The headers if found, or an empty array if not.
+     */
     private function findAllHeadersByName(string $name): array
->>>>>>> 7eaa5509
     {
         $ret = [];
 
@@ -597,11 +417,7 @@
     /**
      * Clears all headers from the email message.
      *
-<<<<<<< HEAD
-     * The required headers _Content-Type_, _To_, _Cc_, _Bcc_, _From_, _Subject_ and _Content-Transfer-Encoding_ will be
-=======
      * The required headers `Content-Type`, `To`, `Cc`, `Bcc`, `From`, `Subject` and `Content-Transfer-Encoding` will be
->>>>>>> 7eaa5509
      * retained - these headers cannot be cleared. If you want to reset the content type and content encoding to their
      * default values you must make the following calls, respectively:
      * - $part->setContentType(EmailPart::DEFAULT_CONTENT_TYPE);
@@ -612,11 +428,7 @@
         $retainedHeaders = [];
 
         foreach (Email::$s_specialHeaders as $headerName) {
-<<<<<<< HEAD
-            $headers = $this->_findAllHeadersByName($headerName);
-=======
             $headers = $this->findAllHeadersByName($headerName);
->>>>>>> 7eaa5509
 
             foreach ($headers as $h) {
                 $retainedHeaders[] = $h;
@@ -631,11 +443,7 @@
      * Gets the body of the message.
      *
      * The body of the message is formatted in a way that complies with RFC2045. Briefly, this means that the content of
-<<<<<<< HEAD
-     * message parts is split using _LineEnd_ into lines of no more than 76 characters. An exception to this is any
-=======
      * message parts is split using `LineEnd` into lines of no more than 76 characters. An exception to this is any
->>>>>>> 7eaa5509
      * message part that has a content type of *text/plain*, which is inserted into the message's main body as is
      * without any modification.
      *
@@ -656,11 +464,7 @@
                 $myHeader = $header->generate();
 
                 if (empty($myHeader)) {
-<<<<<<< HEAD
-                    Log::error("invalid header: \"" . $header->name() . ": " . $header->value() . "\"");
-=======
-                    AppLog::error("invalid header: \"" . $header->name() . ": " . $header->value() . "\"");
->>>>>>> 7eaa5509
+                    Log::error("invalid header: \"{$header->name()}: {$header->value()}\"");
                 } else {
                     $ret .= $myHeader . self::LineEnd;
                 }
@@ -669,21 +473,13 @@
             $ret .= self::LineEnd . $part->content() . self::LineEnd;
         }
 
-<<<<<<< HEAD
-        return "$ret--{$this->m_bodyPartDelimiter}--";
-=======
         return "{$ret}--{$this->m_bodyPartDelimiter}--";
->>>>>>> 7eaa5509
     }
 
     /**
      * Get the parts for the message body.
      *
-<<<<<<< HEAD
-     * @return array[EmailPart] The parts, or _null_ on error.
-=======
-     * @return array[EmailPart] The parts, or `null` on error.
->>>>>>> 7eaa5509
+     * @return array<EmailPart> The parts, or `null` on error.
      */
     public function parts(): array
     {
@@ -767,11 +563,7 @@
      *
      * @param $address string the new recipient address.
      *
-<<<<<<< HEAD
-     * @return bool _true_ if the address was valid and was added to the recipient list, _false_ otherwise.
-=======
      * @return bool `true` if the address was valid and was added to the recipient list, `false` otherwise.
->>>>>>> 7eaa5509
      */
     public function addTo(string $address): bool
     {
@@ -786,21 +578,6 @@
      * any address in the provided array is found to be invalid for any reason, none of the addresses in the array
      * will be added.
      *
-<<<<<<< HEAD
-     * Any non-string addresses trigger a fatal error.
-     *
-     * @param $addresses array[string] the new recipient address.
-     *
-     * @return bool _true_ if all addresses were added successfully, _false_ if any address was found to be invalid.
-     */
-    public function addToAddresses(array $addresses): bool
-    {
-        foreach ($addresses as $addr) {
-            if (!is_string($addr)) {
-                Log::error("invalid address found in provided array (expected string, found " . stringify($addr) . ")");
-                trigger_error(tr("Internal error adding email recipients (%1).", __FILE__, __LINE__, "ERR_EMAIL_ADDTOADDRESSES_INVALID_ADDRESS"), E_USER_ERROR);
-            }
-=======
      * @param $addresses string[] the new recipient addresses.
      *
      * @throws InvalidArgumentException if any of the provided addresses is not a string.
@@ -809,17 +586,11 @@
     {
         if (!all($addresses, "is_string")) {
             throw new InvalidArgumentException("Addresses provided to addToAddresses() must all be strings.");
->>>>>>> 7eaa5509
         }
 
         foreach ($addresses as $addr) {
             $this->m_headers[] = new EmailHeader("To", $addr);
         }
-<<<<<<< HEAD
-
-        return true;
-=======
->>>>>>> 7eaa5509
     }
 
     /**
@@ -830,11 +601,7 @@
      *
      * @param $address string the new recipient.
      *
-<<<<<<< HEAD
-     * @return bool _true_ if the address was valid and was added to the recipient list, _false_ otherwise.
-=======
      * @return bool `true` if the address was valid and was added to the recipient list, `false` otherwise.
->>>>>>> 7eaa5509
      */
     public function addCc(string $address): bool
     {
@@ -849,21 +616,6 @@
      * any address in the provided array is found to be invalid for any reason, none of the addresses in the array
      * will be added.
      *
-<<<<<<< HEAD
-     * Any non-string addresses trigger a fatal error.
-     *
-     * @param $addresses array[string] the new recipient addresses.
-     *
-     * @return bool _true_ if all addresses were added successfully, _false_ if any address was found to be invalid.
-     */
-    public function addCcAddresses(array $addresses): bool
-    {
-        foreach ($addresses as $addr) {
-            if (!is_string($addr)) {
-                Log::error("invalid address found in provided array (expected string, found " . stringify($addr) . ")");
-                trigger_error(tr("Internal error adding email recipients (%1).", __FILE__, __LINE__, "ERR_EMAIL_ADDCCADDRESSES_INVALID_ADDRESS"), E_USER_ERROR);
-            }
-=======
      * @param $addresses string[] the new recipient addresses.
      *
      * @throws InvalidArgumentException if any of the provided addresses is not a string.
@@ -872,17 +624,11 @@
     {
         if (!all($addresses, "is_string")) {
             throw new InvalidArgumentException("Addresses provided to addToAddresses() must all be strings.");
->>>>>>> 7eaa5509
         }
 
         foreach ($addresses as $addr) {
             $this->m_headers[] = new EmailHeader("Cc", $addr);
         }
-<<<<<<< HEAD
-
-        return true;
-=======
->>>>>>> 7eaa5509
     }
 
     /**
@@ -893,11 +639,7 @@
      *
      * @param $address string the new recipient.
      *
-<<<<<<< HEAD
-     * @return bool _true_ if the address was valid and was added to the recipient list, _false_ otherwise.
-=======
      * @return bool `true` if the address was valid and was added to the recipient list, `false` otherwise.
->>>>>>> 7eaa5509
      */
     public function addBcc(string $address): bool
     {
@@ -912,19 +654,6 @@
      * address in the provided array is found to be invalid for any reason, none of the addresses in the array will
      * be added.
      *
-<<<<<<< HEAD
-     * @param $addresses array[string] the new recipient addresses.
-     *
-     * @return bool _true_ if all addresses were added successfully, _false_ if any address was found to be invalid.
-     */
-    public function addBccAddresses(array $addresses): bool
-    {
-        foreach ($addresses as $addr) {
-            if (!is_string($addr)) {
-                Log::error("invalid address found in provided array (expected string, found " . stringify($addr) . ")");
-                trigger_error(tr("Internal error adding email recipients (%1).", __FILE__, __LINE__, "ERR_EMAIL_ADDBCCADDRESSES_INVALID_ADDRESS"), E_USER_ERROR);
-            }
-=======
      * @param $addresses string[] the new recipient addresses.
      *
      * @throws InvalidArgumentException if any of the provided addresses is not a string.
@@ -933,17 +662,11 @@
     {
         if (!all($addresses, "is_string")) {
             throw new InvalidArgumentException("Addresses provided to addToAddresses() must all be strings.");
->>>>>>> 7eaa5509
         }
 
         foreach ($addresses as $addr) {
             $this->m_headers[] = new EmailHeader("Bcc", $addr);
         }
-<<<<<<< HEAD
-
-        return true;
-=======
->>>>>>> 7eaa5509
     }
 
     /**
@@ -969,11 +692,7 @@
      *
      * @param $sender string the new sender of the message.
      *
-<<<<<<< HEAD
-     * @return bool _true_ if the sender was set, _false_ otherwise.
-=======
      * @return bool `true` if the sender was set, `false` otherwise.
->>>>>>> 7eaa5509
      */
     public function setFrom(string $sender): bool
     {
@@ -1034,13 +753,8 @@
      * and transfer encoding specified. No checks, translations or conversions will be carried out.
      *
      * @param $content string the content part to add.
-<<<<<<< HEAD
-     * @param $contentType string _optional_ is the MIME type of the content part to add.
-     * @param $contentEncoding string _optional_ is the transfer encoding of the part to add.
-=======
      * @param $contentType string is the MIME type of the content part to add.
      * @param $contentEncoding string is the transfer encoding of the part to add.
->>>>>>> 7eaa5509
      */
     public function addBodyPartContent(string $content, string $contentType = "text/plain; charset=\"utf-8\"", string $contentEncoding = "quoted-printable"): void
     {
@@ -1070,11 +784,7 @@
     public function addAttachment(string $content, string $contentType, string $contentEncoding, string $filename): void
     {
         $newPart = new EmailPart($content);
-<<<<<<< HEAD
-        $newPart->setContentType("$contentType; name=\"$filename\"");
-=======
         $newPart->setContentType("{$contentType}; name=\"{$filename}\"");
->>>>>>> 7eaa5509
         $newPart->setContentEncoding($contentEncoding);
         $newPart->addHeader("Content-Disposition", "attachment");
 
@@ -1084,15 +794,9 @@
     /**
      * Send the message.
      *
-<<<<<<< HEAD
-     * Send the message using the internal PHP function _mail()_.
-     *
-     * @return bool _true_ if the message was submitted for delivery, false otherwise.
-=======
      * Send the message using the internal PHP function `mail()`.
      *
      * @return bool `true` if the message was submitted for delivery, false otherwise.
->>>>>>> 7eaa5509
      */
     public function send(): bool
     {
@@ -1108,11 +812,7 @@
             $myHeader = $header->generate();
 
             if (empty($myHeader)) {
-<<<<<<< HEAD
-                Log::error("invalid header: \"" . $header->name() . ": " . $header->value() . "\"");
-=======
                 AppLog::error("invalid header: \"" . $header->name() . ": " . $header->value() . "\"");
->>>>>>> 7eaa5509
             } else {
                 $headerString .= $myHeader . self::LineEnd;
             }
